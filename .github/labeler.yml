---
"group/ci":
  - changed-files:
      - any-glob-to-any-file: [".github/**"]

"group/backend":
  - changed-files:
      - any-glob-to-any-file: ["backend/**"]

"group/frontend":
  - changed-files:
      - any-glob-to-any-file: ["frontend/**"]

<<<<<<< HEAD
"group/python-sdk":
  - changed-files:
      - any-glob-to-any-file: ["python_sdk/**"]

=======
>>>>>>> becbcc99
"type/documentation":
  - changed-files:
      - any-glob-to-any-file: ["docs/**"]<|MERGE_RESOLUTION|>--- conflicted
+++ resolved
@@ -11,13 +11,6 @@
   - changed-files:
       - any-glob-to-any-file: ["frontend/**"]
 
-<<<<<<< HEAD
-"group/python-sdk":
-  - changed-files:
-      - any-glob-to-any-file: ["python_sdk/**"]
-
-=======
->>>>>>> becbcc99
 "type/documentation":
   - changed-files:
       - any-glob-to-any-file: ["docs/**"]