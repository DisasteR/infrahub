---
# yamllint disable rule:truthy rule:truthy rule:line-length
name: "CI"
on:
  pull_request:
  push:
    branches:
      - develop
      - stable

concurrency:
  group: ${{ github.workflow }}-${{ github.ref }}
  cancel-in-progress: true

env:
  INFRAHUB_DB_USERNAME: neo4j
  INFRAHUB_DB_PASSWORD: admin
  INFRAHUB_DB_ADDRESS: localhost
  INFRAHUB_DB_PORT: 7687
  INFRAHUB_DB_PROTOCOL: bolt
  INFRAHUB_BROKER_ADDRESS: message-queue
  INFRAHUB_LOG_LEVEL: CRITICAL
  INFRAHUB_IMAGE_NAME: "opsmill/infrahub"
  INFRAHUB_IMAGE_VER: "local"
  PYTEST_XDIST_WORKER_COUNT: 4
  INFRAHUB_TEST_IN_DOCKER: 1
  VALE_VERSION: "3.7.1"
  GITHUB_PR_NUMBER: ${{ github.event.pull_request.number }}
  METRICS_ENDPOINT: ${{ secrets.METRICS_ENDPOINT }}

jobs:
   # ------------------------------------------ Check Files Changes  ------------------------------------------
  files-changed:
    name: Detect which file has changed
    runs-on: ubuntu-latest
    timeout-minutes: 5
    outputs:
      backend: ${{ steps.changes.outputs.backend_all }}
      documentation: ${{ steps.changes.outputs.documentation_all }}
      frontend: ${{ steps.changes.outputs.frontend_all }}
      helm: ${{ steps.changes.outputs.helm_all }}
<<<<<<< HEAD
      sdk: ${{ steps.changes.outputs.sdk_all }}
=======
>>>>>>> becbcc99
      e2e: ${{ steps.changes.outputs.e2e_all }}
      python: ${{ steps.changes.outputs.python_all }}
      javascript: ${{ steps.changes.outputs.javascript_all }}
      yaml: ${{ steps.changes.outputs.yaml_all }}
      infrahub_poetry_files: ${{ steps.changes.outputs.infrahub_poetry_files }}
<<<<<<< HEAD
      python_sdk_poetry_files: ${{ steps.changes.outputs.python_sdk_poetry_files }}
=======
>>>>>>> becbcc99
      github_workflows: ${{ steps.changes.outputs.github_workflows }}
      e2e_tests: ${{ steps.changes.outputs.e2e_test_files }}
    steps:
      - name: "Check out repository code"
        uses: "actions/checkout@v4"
        with:
          submodules: true
      - name: Check for file changes
        uses: dorny/paths-filter@v3
        id: changes
        with:
          token: ${{ github.token }}
          filters: .github/file-filters.yml

 # ------------------------------------------ All Linter  ------------------------------------------
  helm-lint:
    if: needs.files-changed.outputs.helm == 'true'
    needs: ["files-changed"]
    runs-on: "ubuntu-latest"
    timeout-minutes: 5
    steps:
      - name: "Check out repository code"
        uses: "actions/checkout@v4"
        with:
          submodules: true
      - name: "Install Helm"
        uses: azure/setup-helm@v4.2.0
      - name: "Linting: helm lint"
        run: "helm lint helm/"

  yaml-lint:
    if: needs.files-changed.outputs.yaml == 'true'
    needs: ["files-changed"]
    runs-on: "ubuntu-latest"
    timeout-minutes: 5
    steps:
      - name: "Check out repository code"
        uses: "actions/checkout@v4"
        with:
          submodules: true
      - name: "Setup environment"
        run: "pip install yamllint==1.35.1"
      - name: "Linting: yamllint"
        run: "yamllint -s ."

  javascript-lint:
    if: needs.files-changed.outputs.javascript == 'true'
    needs: ["files-changed"]
    runs-on: ubuntu-latest
    timeout-minutes: 5
    steps:
      - name: "Check out repository code"
        uses: "actions/checkout@v4"
        with:
          submodules: true
      - name: Install NodeJS
        uses: actions/setup-node@v4
        with:
          node-version: 20
          cache: 'npm'
          cache-dependency-path: frontend/app/package-lock.json
      - name: Install frontend dependencies
        working-directory: ./frontend/app
        run: npm install
      - name: Run ESLint
        working-directory: ./frontend/app
        run: npm run eslint

  python-lint:
    if: needs.files-changed.outputs.python == 'true'
    needs: ["files-changed"]
    runs-on: "ubuntu-latest"
    timeout-minutes: 5
    steps:
      - name: "Check out repository code"
        uses: "actions/checkout@v4"
        with:
          submodules: true
      - name: "Setup environment"
        run: "pip install ruff==0.5.0"
      - name: "Linting: ruff check"
        run: "ruff check . --exclude python_sdk"
      - name: "Linting: ruff format"
        run: "ruff format --check --diff --exclude python_sdk ."
      - name: "Linting: ruff check [SDK]"
        run: "ruff check python_sdk --config python_sdk/pyproject.toml"
      - name: "Linting: ruff format [SDK]"
        run: "ruff format --check --diff --config python_sdk/pyproject.toml python_sdk"

  markdown-lint:
    if: needs.files-changed.outputs.documentation == 'true'
    needs: ["files-changed"]
    runs-on: "ubuntu-latest"
    timeout-minutes: 5
    steps:
      - name: "Check out repository code"
        uses: "actions/checkout@v4"
        with:
          submodules: true
      - name: "Linting: markdownlint"
        uses: DavidAnson/markdownlint-cli2-action@v17
        with:
          config: .markdownlint.yaml
          globs: |
            **/*.{md,mdx}
            !changelog/*.md

  action-lint:
    if: needs.files-changed.outputs.github_workflows == 'true'
    needs: ["files-changed"]
    runs-on: "ubuntu-latest"
    timeout-minutes: 5
    steps:
      - name: "Check out repository code"
        uses: "actions/checkout@v4"
        with:
          submodules: true
      - name: Check workflow files
        run: |
          bash <(curl https://raw.githubusercontent.com/rhysd/actionlint/main/scripts/download-actionlint.bash)
          ./actionlint -color
        shell: bash
        env:
          SHELLCHECK_OPTS: --exclude=SC2086 --exclude=SC2046 --exclude=SC2004

  infrahub-poetry-check:
    if: |
      needs.files-changed.outputs.infrahub_poetry_files == 'true' ||
      github.ref_name == 'stable' ||
      github.ref_name == 'develop'
    needs:
      - "files-changed"
    uses: "./.github/workflows/poetry-check.yml"
    with:
      directory: "./"

<<<<<<< HEAD
  python-sdk-poetry-check:
    if: |
      needs.files-changed.outputs.python_sdk_poetry_files == 'true' ||
      github.ref_name == 'stable' ||
      github.ref_name == 'develop'
    needs:
      - "files-changed"
    uses: "./.github/workflows/poetry-check.yml"
    with:
      directory: "./python-sdk/"

  python-sdk-unit-tests:
    strategy:
      matrix:
        python-version:
          - "3.9"
          - "3.10"
          - "3.11"
          - "3.12"
    if: |
      always() && !cancelled() &&
      !contains(needs.*.result, 'failure') &&
      !contains(needs.*.result, 'cancelled') &&
      needs.files-changed.outputs.sdk == 'true'
    needs: ["files-changed", "yaml-lint", "python-lint"]
    runs-on: ubuntu-latest
    timeout-minutes: 30
    env:
      INFRAHUB_DB_TYPE: memgraph
    defaults:
      run:
        working-directory: python_sdk/
    steps:
      - name: "Check out repository code"
        uses: "actions/checkout@v4"
      - name: Set up Python ${{ matrix.python-version }}
        uses: actions/setup-python@v5
        with:
          python-version: ${{ matrix.python-version }}
      - name: "Setup environment"
        run: |
          pipx install poetry
          poetry config virtualenvs.prefer-active-python true
          pip install invoke toml
      - name: "Install Package"
        run: "poetry install --all-extras"
      - name: "Mypy Tests"
        run: "poetry run mypy --show-error-codes infrahub_sdk/"
      - name: "Pylint Tests"
        run: "poetry run pylint infrahub_sdk/"
      - name: "Unit Tests"
        run: "poetry --directory python_sdk run coverage run --source=infrahub_sdk -m pytest python_sdk/tests/unit/"
        working-directory: ./
      - name: "Create coverage file"
        run: "poetry --directory python_sdk run coverage xml"
        working-directory: ./
      - name: "Coveralls : Unit Tests"
        uses: coverallsapp/github-action@v2
        continue-on-error: true
        env:
          COVERALLS_SERVICE_NUMBER: ${{ github.sha }}
        with:
          flag-name: python-sdk-unit
          parallel: true


  python-sdk-integration-tests:
    if: |
      always() && !cancelled() &&
      !contains(needs.*.result, 'failure') &&
      !contains(needs.*.result, 'cancelled')
    needs: ["python-sdk-unit-tests"]
    runs-on:
      group: huge-runners
    timeout-minutes: 30
    env:
      INFRAHUB_DB_TYPE: memgraph
    steps:
      - name: "Check out repository code"
        uses: "actions/checkout@v4"
      - name: "Install Invoke"
        run: "pip install toml invoke"

      - name: "Set environment variables"
        run: echo INFRAHUB_BUILD_NAME=infrahub-${{ runner.name }} >> $GITHUB_ENV
      - name: "Set environment variables"
        run: echo INFRAHUB_IMAGE_VER=local-${{ runner.name }}-${{ github.sha }} >> $GITHUB_ENV
      - name: "Clear docker environment"
        run: docker compose -p $INFRAHUB_BUILD_NAME down -v --remove-orphans --rmi local

      - name: "Build Test Image"
        run: "invoke dev.build"
      - name: "Pull External Docker Images"
        run: "invoke dev.pull"
      - name: "Integration Tests"
        run: "invoke sdk.test-integration"
      - name: "Coveralls : Integration Tests"
        uses: coverallsapp/github-action@v2
        continue-on-error: true
        env:
          COVERALLS_SERVICE_NUMBER: ${{ github.sha }}
        with:
          flag-name: python-sdk-integration
          parallel: true
=======
  # TODO NEED TO REVISIT THIS ONE
  # python-sdk-poetry-check:
  #   if: |
  #     needs.files-changed.outputs.python_sdk_poetry_files == 'true' ||
  #     github.ref_name == 'stable' ||
  #     github.ref_name == 'develop'
  #   needs:
  #     - "files-changed"
  #   uses: "./.github/workflows/poetry-check.yml"
  #   with:
  #     directory: "./python-sdk/"

  # TODO NEED TO REVISIT THIS ONE
  # python-sdk-integration-tests:
  #   if: |
  #     always() && !cancelled() &&
  #     !contains(needs.*.result, 'failure') &&
  #     !contains(needs.*.result, 'cancelled')
  #   needs: ["python-sdk-unit-tests"]
  #   runs-on:
  #     group: huge-runners
  #   timeout-minutes: 30
  #   env:
  #     INFRAHUB_DB_TYPE: memgraph
  #   steps:
  #     - name: "Check out repository code"
  #       uses: "actions/checkout@v4"
  #       with:
  #         submodules: true
  #     - name: "Install Invoke"
  #       run: "pip install toml invoke"

  #     - name: "Set environment variables"
  #       run: echo INFRAHUB_BUILD_NAME=infrahub-${{ runner.name }} >> $GITHUB_ENV
  #     - name: "Set environment variables"
  #       run: echo INFRAHUB_IMAGE_VER=local-${{ runner.name }}-${{ github.sha }} >> $GITHUB_ENV
  #     - name: "Clear docker environment"
  #       run: docker compose -p $INFRAHUB_BUILD_NAME down -v --remove-orphans --rmi local

  #     - name: "Build Test Image"
  #       run: "invoke dev.build"
  #     - name: "Pull External Docker Images"
  #       run: "invoke dev.pull"
  #     - name: "Integration Tests"
  #       run: "invoke sdk.test-integration"
  #     - name: "Coveralls : Integration Tests"
  #       uses: coverallsapp/github-action@v2
  #       continue-on-error: true
  #       env:
  #         COVERALLS_SERVICE_NUMBER: ${{ github.sha }}
  #       with:
  #         flag-name: python-sdk-integration
  #         parallel: true
>>>>>>> becbcc99

  backend-tests-unit:
    if: |
      always() && !cancelled() &&
      !contains(needs.*.result, 'failure') &&
      !contains(needs.*.result, 'cancelled') &&
      needs.files-changed.outputs.backend == 'true'
    needs: ["files-changed", "yaml-lint", "python-lint"]
    runs-on:
      group: huge-runners
    timeout-minutes: 45
    env:
      INFRAHUB_DB_TYPE: memgraph
    steps:
      - name: "Check out repository code"
        uses: "actions/checkout@v4"
        with:
          submodules: true
      - name: "Setup Python environment"
        run: "pip install toml invoke"
      - name: "Set environment variables"
        run: echo INFRAHUB_BUILD_NAME=infrahub-${{ runner.name }} >> $GITHUB_ENV
      - name: "Set environment variables"
        run: echo INFRAHUB_IMAGE_VER=local-${{ runner.name }}-${{ github.sha }} >> $GITHUB_ENV
      - name: "Clear docker environment"
        run: docker compose -p $INFRAHUB_BUILD_NAME down -v --remove-orphans --rmi local
      - name: "Build Test Image"
        run: "invoke dev.build"
      - name: "Pull External Docker Images"
        run: "invoke dev.pull"
      - name: "Unit Tests"
        run: "invoke backend.test-unit"
      - name: "Coveralls : Unit Tests"
        uses: coverallsapp/github-action@v2
        continue-on-error: true
        env:
          COVERALLS_SERVICE_NUMBER: ${{ github.sha }}
        with:
          flag-name: backend-unit
          parallel: true
      - name: Generate tracing spans
        if: always() && github.event.pull_request.head.repo.fork == false && github.actor != 'dependabot[bot]'
        uses: inception-health/otel-upload-test-artifact-action@v1
        with:
          jobName: "backend-tests-unit"
          stepName: "Unit Tests"
          path: "pytest-junit.xml"
          type: "junit"
          githubToken: ${{ secrets.GH_TRACING_REPO_TOKEN }}

  backend-tests-integration:
    if: |
      always() && !cancelled() &&
      !contains(needs.*.result, 'failure') &&
      !contains(needs.*.result, 'cancelled') &&
      needs.files-changed.outputs.backend == 'true'
    needs: ["files-changed", "yaml-lint", "python-lint"]
    runs-on:
      group: "huge-runners"
    timeout-minutes: 30
    env:
      INFRAHUB_DB_TYPE: neo4j
    steps:
      - name: "Check out repository code"
        uses: "actions/checkout@v4"
        with:
          submodules: true
      - name: "Setup Python environment"
        run: "pip install toml invoke"
      - name: "Set environment variables"
        run: echo INFRAHUB_BUILD_NAME=infrahub-${{ runner.name }} >> $GITHUB_ENV
      - name: "Set environment variables"
        run: echo INFRAHUB_IMAGE_VER=local-${{ runner.name }}-${{ github.sha }} >> $GITHUB_ENV
      - name: "Clear docker environment"
        run: docker compose -p $INFRAHUB_BUILD_NAME down -v --remove-orphans --rmi local
      - name: "Build Test Image"
        run: "invoke dev.build"
      - name: "Pull External Docker Images"
        run: "invoke dev.pull"
      - name: "Mypy Tests"
        run: "invoke backend.mypy --docker"
      - name: "Pylint Tests"
        run: "invoke backend.pylint --docker"
      - name: "Integration Tests"
        run: "invoke backend.test-integration"
      - name: "Coveralls : Integration Tests"
        uses: coverallsapp/github-action@v2
        continue-on-error: true
        env:
          COVERALLS_SERVICE_NUMBER: ${{ github.sha }}
        with:
          flag-name: backend-integration
          parallel: true

  backend-tests-neo4j:
    if: |
      always() && !cancelled() &&
      !contains(needs.*.result, 'failure') &&
      !contains(needs.*.result, 'cancelled') &&
      needs.files-changed.outputs.backend == 'true'
    needs: ["files-changed", "yaml-lint", "python-lint"]
    runs-on:
      group: huge-runners
    timeout-minutes: 45
    strategy:
      fail-fast: false
      matrix:
        include:
          - name: backend-tests-neo4j
            env:
              INFRAHUB_DB_TYPE: neo4j
          - name: backend-tests-nats
            env:
              INFRAHUB_DB_TYPE: memgraph
              INFRAHUB_USE_NATS: 1
              INFRAHUB_BROKER_DRIVER: nats
              INFRAHUB_BROKER_PORT: 4222
              INFRAHUB_CACHE_DRIVER: nats
              INFRAHUB_CACHE_ADDRESS: message-queue
              INFRAHUB_CACHE_PORT: 4222
    name: ${{ matrix.name }}
    env: ${{ matrix.env }}
    steps:
      - name: "Check out repository code"
        uses: "actions/checkout@v4"
        with:
          submodules: true
      - name: "Setup Python environment"
        run: "pip install toml invoke"
      - name: "Set environment variables"
        run: echo INFRAHUB_BUILD_NAME=infrahub-${{ runner.name }} >> $GITHUB_ENV
      - name: "Set environment variables"
        run: echo INFRAHUB_IMAGE_VER=local-${{ runner.name }}-${{ github.sha }} >> $GITHUB_ENV
      - name: "Clear docker environment"
        run: docker compose -p $INFRAHUB_BUILD_NAME down -v --remove-orphans --rmi local
      - name: "Build Test Image"
        run: "invoke dev.build"
      - name: "Pull External Docker Images"
        run: "invoke dev.pull"
      - name: "Unit Tests"
        run: "invoke backend.test-unit"

  backend-validate-generated:
    if: |
      always() && !cancelled() &&
      !contains(needs.*.result, 'failure') &&
      !contains(needs.*.result, 'cancelled') &&
      (needs.files-changed.outputs.backend == 'true' ||
      needs.files-changed.outputs.documentation == 'true')
    needs: ["files-changed", "yaml-lint", "python-lint"]
    runs-on: ubuntu-latest
    steps:
      - name: Check out repository code
        uses: actions/checkout@v4
        with:
          submodules: true
      - name: Set up Python
        uses: actions/setup-python@v5
        with:
          python-version: 3.12
      - name: "Setup environment"
        run: |
          pipx install poetry
          poetry config virtualenvs.prefer-active-python true
          pip install invoke toml
      - name: "Install Package"
        run: "poetry install"
      - name: "Run validator"
        run: "poetry run invoke backend.validate-generated"

  frontend-tests:
    if: |
      always() && !cancelled() &&
      !contains(needs.*.result, 'failure') &&
      !contains(needs.*.result, 'cancelled') &&
      needs.files-changed.outputs.frontend == 'true'
    needs: ["files-changed", "yaml-lint", "javascript-lint"]
    runs-on: "ubuntu-22.04"
    timeout-minutes: 30
    steps:
      - name: "Check out repository code"
        uses: "actions/checkout@v4"
        with:
          submodules: true
      - name: Install NodeJS
        uses: actions/setup-node@v4
        with:
          node-version: 20
          cache: 'npm'
          cache-dependency-path: frontend/app/package-lock.json
      - name: "Install frontend"
        working-directory: ./frontend/app
        run: npm install
      - name: "Run unit tests"
        working-directory: ./frontend/app
        run: "npm run test:coverage"
      - name: "Run integration tests"
        working-directory: ./frontend/app
        run: "npm run cypress:run"
      - name: Upload cypress screenshots
        if: failure()
        uses: actions/upload-artifact@v4
        with:
          name: screenshots
          path: docs/docs/media/*
      - name: Upload cypress videos
        if: failure()
        uses: actions/upload-artifact@v4
        with:
          name: screenshots
          path: frontend/app/cypress/videos/*
      - name: "Coveralls : Unit Tests"
        uses: coverallsapp/github-action@v2
        continue-on-error: true
        env:
          COVERALLS_SERVICE_NUMBER: ${{ github.sha }}
        with:
          flag-name: frontend-unit
          parallel: true
          file: frontend/app/coverage/lcov.info

  documentation:
    defaults:
      run:
        working-directory: ./docs
    if: |
      always() && !cancelled() &&
      !contains(needs.*.result, 'failure') &&
      !contains(needs.*.result, 'cancelled') &&
      needs.files-changed.outputs.documentation == 'true'
    needs: ["files-changed", "yaml-lint", "python-lint"]
    runs-on: "ubuntu-22.04"
    timeout-minutes: 5
    steps:
      - name: "Check out repository code"
        uses: "actions/checkout@v4"
        with:
          submodules: true
      - name: Install NodeJS
        uses: actions/setup-node@v4
        with:
          node-version: 20
          cache: 'npm'
          cache-dependency-path: package-lock.json
      - name: "Install dependencies"
        run: npm install
      - name: "Setup Python environment"
        run: "pip install toml invoke"
      - name: "Build website"
        run: "invoke docs.build"

  validate-generated-documentation:
    if: |
      always() && !cancelled() &&
      !contains(needs.*.result, 'failure') &&
      !contains(needs.*.result, 'cancelled') &&
      needs.files-changed.outputs.python == 'true'
    needs: ["files-changed", "yaml-lint", "python-lint"]
    runs-on: "ubuntu-22.04"
    timeout-minutes: 5
    steps:
      - name: "Check out repository code"
        uses: "actions/checkout@v4"
        with:
          submodules: true
      - name: Set up Python
        uses: actions/setup-python@v5
        with:
          python-version: "3.12"
      - name: "Setup environment"
        run: "pip install invoke toml"
      - name: "Build Test Image"
        run: "invoke dev.build"
      - name: "Validate generated documentation"
        run: "invoke docs.validate --docker"

  validate-documentation-style:
    if: |
      always() && !cancelled() &&
      !contains(needs.*.result, 'failure') &&
      !contains(needs.*.result, 'cancelled') &&
      needs.files-changed.outputs.documentation == 'true'
    needs: ["files-changed", "yaml-lint", "python-lint"]
    runs-on: "ubuntu-22.04"
    timeout-minutes: 5
    steps:
      - name: "Check out repository code"
        uses: "actions/checkout@v4"
        with:
          submodules: true
      # The official GitHub Action for Vale doesn't work, installing manually instead:
      # https://github.com/errata-ai/vale-action/issues/103
      - name: Download Vale
        run: |
          curl -sL "https://github.com/errata-ai/vale/releases/download/v${VALE_VERSION}/vale_${VALE_VERSION}_Linux_64-bit.tar.gz" -o vale.tar.gz
          tar -xzf vale.tar.gz
        env:
          VALE_VERSION: ${{ env.VALE_VERSION }}
      - name: "Validate documentation style"
        run: ./vale $(find . -type f \( -name "*.mdx" -o -name "*.md" \) -not -path "./docs/node_modules/*")

  # ------------------------------------------ E2E Tests  ------------------------------------------
  E2E-testing-playwright:
    defaults:
      run:
        working-directory: ./frontend/app
    needs:
      - javascript-lint
      - files-changed
      - yaml-lint
      - python-lint
    if: |
      always() && !cancelled() &&
      !contains(needs.*.result, 'failure') &&
      !contains(needs.*.result, 'cancelled')
    runs-on:
      group: huge-runners
    timeout-minutes: 40
    strategy:
      fail-fast: false
      matrix:
        include:
          - name: E2E-testing-playwright
            env:
              INFRAHUB_DB_TYPE: neo4j
          - name: E2E-testing-playwright-nats
            env:
              INFRAHUB_DB_TYPE: neo4j
              INFRAHUB_USE_NATS: 1
              INFRAHUB_BROKER_DRIVER: nats
              INFRAHUB_BROKER_PORT: 4222
              INFRAHUB_CACHE_DRIVER: nats
              INFRAHUB_CACHE_ADDRESS: message-queue
              INFRAHUB_CACHE_PORT: 4222
    name: ${{ matrix.name }}
    env: ${{ matrix.env }}
    steps:
      - name: Check out repository code
        uses: actions/checkout@v4
        with:
          submodules: true
      - name: Install NodeJS
        uses: actions/setup-node@v4
        with:
          node-version: 20
          cache: 'npm'
          cache-dependency-path: package-lock.json

      - name: Install Invoke
        run: pip install toml invoke

      - name: Select infrahub port
        run: echo "INFRAHUB_SERVER_PORT=$(shuf -n 1 -i 10000-30000)" >> $GITHUB_ENV
      - name: Select infrahub db port
        run: echo "INFRAHUB_DB_BACKUP_PORT=$(shuf -n 1 -i 10000-30000)" >> $GITHUB_ENV
      - name: Select vmagent port
        run: echo "VMAGENT_PORT=$(shuf -n 1 -i 10000-30000)" >> $GITHUB_ENV
      - name: Set job name
        run: echo JOB_NAME="$GITHUB_JOB" >> $GITHUB_ENV

      - name: Enable tracing
        if: github.event.pull_request.head.repo.fork == false && github.actor != 'dependabot[bot]'
        run: echo "INFRAHUB_TRACE_ENABLE=true" >> $GITHUB_ENV
      - name: Set tracing configuration
        run: echo "INFRAHUB_TRACE_INSECURE=false" >> $GITHUB_ENV
      - name: Set tracing configuration
        run: echo "INFRAHUB_TRACE_EXPORTER_TYPE=otlp" >> $GITHUB_ENV
      - name: Set tracing configuration
        run: echo "INFRAHUB_TRACE_EXPORTER_ENDPOINT=${{ secrets.TRACING_ENDPOINT }}" >> $GITHUB_ENV
      - name: Set tracing configuration
        run: echo "OTEL_RESOURCE_ATTRIBUTES=github.run_id=${GITHUB_RUN_ID}" >> $GITHUB_ENV

      - name: "Store start time"
        run: echo TEST_START_TIME=$(date +%s)000 >> $GITHUB_ENV

      - name: "Set environment variables"
        run: echo INFRAHUB_BUILD_NAME=infrahub-${{ runner.name }} >> $GITHUB_ENV
      - name: "Set environment variables"
        run: echo INFRAHUB_IMAGE_VER=local-${{ runner.name }}-${{ github.sha }} >> $GITHUB_ENV
      - name: "Clear docker environment"
        run: docker compose -p $INFRAHUB_BUILD_NAME down -v --remove-orphans --rmi local

      - name: Build Demo
        run: invoke dev.build

      - name: Pull External Docker Images
        run: invoke dev.pull

      - name: Initialize Demo
        id: init-demo
        run: invoke dev.start dev.load-infra-schema

      - name: Check Demo Status
        run: invoke dev.status

      - name: Load Data
        run: invoke dev.load-infra-data

      - name: Git Repository
        run: invoke dev.infra-git-import dev.infra-git-create

      - name: Set infrahub address
        run: echo "INFRAHUB_ADDRESS=http://localhost:${INFRAHUB_SERVER_PORT}" >> $GITHUB_ENV

      - name: Install frontend dependencies
        run: npm install

      - name: Install Playwright Browsers
        run: npx playwright install chromium

      # Make chromium ignore netlink messages by returning HandleMessage early
      - name: Chrome path
        run: echo CHROME_BIN_PATH="$(npx playwright install chromium --dry-run | grep Install | awk '{print $3}')/chrome-linux/chrome" >> $GITHUB_ENV
      - name: Chrome func offset
        run: echo FUNC_OFFSET="$(objdump -C --file-offsets --disassemble='net::internal::AddressTrackerLinux::HandleMessage(char const*, int, bool*, bool*, bool*)' $CHROME_BIN_PATH | grep 'File Offset' | sed -n 1p | sed -E 's/.*File Offset. (.*)\).*/\1/')" >> $GITHUB_ENV
      - name: Patch chromium
        run: printf '\xc3' | dd of=$CHROME_BIN_PATH bs=1 seek=$(($FUNC_OFFSET)) conv=notrunc

      - name: Wait for artifacts to be generated before restarting infrahub
        if: needs.files-changed.outputs.e2e_tests == 'true'
        run: npx playwright test artifact

      - name: Add response delay if required
        if: needs.files-changed.outputs.e2e_tests == 'true'
        run: echo "INFRAHUB_MISC_RESPONSE_DELAY=2" >> $GITHUB_ENV && invoke dev.start
        env:
          INFRAHUB_MISC_RESPONSE_DELAY: 2

      - name: Run Playwright tests
        run: npm run ci:test:e2e

      - name: Generate tracing spans
        if: always() && github.event.pull_request.head.repo.fork == false && github.actor != 'dependabot[bot]'
        uses: inception-health/otel-upload-test-artifact-action@v1
        with:
          jobName: "E2E-testing-playwright"
          stepName: "Run Playwright tests"
          path: "frontend/app/playwright-junit.xml"
          type: "junit"
          githubToken: ${{ secrets.GH_TRACING_REPO_TOKEN }}

      - name: playwright-report
        if: always()
        uses: actions/upload-artifact@v4
        with:
          name: ${{ matrix.name }}
          path: frontend/app/playwright-report/

      - name: Containers after tests
        if: always()
        run: docker ps -a

      - name: Display server logs
        if: always()
        run: docker logs "${INFRAHUB_BUILD_NAME}-infrahub-server-1"

      - name: Display git 1 logs
        if: always()
        run: docker logs "${INFRAHUB_BUILD_NAME}-infrahub-git-1"

      - name: Display git 2 logs
        if: always()
        run: docker logs "${INFRAHUB_BUILD_NAME}-infrahub-git-2"

      - name: Display database logs
        if: always()
        run: docker logs "${INFRAHUB_BUILD_NAME}-database-1"

      - name: Display message-queue logs
        if: always()
        run: docker logs "${INFRAHUB_BUILD_NAME}-message-queue-1"

      - name: Display server status
        if: always()
        run: invoke demo.status

      - name: "Clear docker environment and force vmagent to stop"
        if: always()
        run: docker compose -p $INFRAHUB_BUILD_NAME down -v --remove-orphans --rmi local

      - name: "Wait for vmagent to push metrics"
        if: always()
        run: "sleep 10"
      - name: "Show graph URL"
        if: always()
        run: 'echo "https://grafana-prod.tailc018d.ts.net/d/a4461039-bb27-4f57-9b2a-2c7f4e0a3459/e2e-tests?orgId=1&var-pr=$GITHUB_PR_NUMBER&var-job=$JOB_NAME&var-runner=$INFRAHUB_BUILD_NAME&from=$TEST_START_TIME&to=$(date +%s)000"'

  # ------------------------------------------ Benchmarks ------------------------------------------------
  backend-benchmark:
    needs:
      - javascript-lint
      - files-changed
      - yaml-lint
      - python-lint
    if: |
      always() && !cancelled() &&
      !contains(needs.*.result, 'failure') &&
      !contains(needs.*.result, 'cancelled') &&
      needs.files-changed.outputs.backend == 'true'
    runs-on:
      group: huge-runners
    env:
      INFRAHUB_DB_TYPE: memgraph
    steps:
      - name: Check out repository code
        uses: actions/checkout@v4
        with:
          submodules: true
      - name: Set up Python
        uses: actions/setup-python@v5
        with:
          python-version: 3.12
      - name: "Setup environment"
        run: |
          pipx install poetry
          poetry config virtualenvs.prefer-active-python true
          pip install invoke toml
      - name: Set Version of Pydantic
        run: poetry add pydantic@^2
      - name: "Install Package"
        run: "poetry install"

      - name: Select infrahub db port
        run: echo "INFRAHUB_DB_PORT=$(shuf -n 1 -i 10000-30000)" >> $GITHUB_ENV

      - name: "Set environment variables"
        run: echo INFRAHUB_BUILD_NAME=infrahub-${{ runner.name }} >> $GITHUB_ENV
      - name: "Set environment variables"
        run: echo INFRAHUB_IMAGE_VER=local-${{ runner.name }}-${{ github.sha }} >> $GITHUB_ENV
      - name: "Clear docker environment"
        run: docker compose -p $INFRAHUB_BUILD_NAME down -v --remove-orphans --rmi local

      - name: Create docker compose override
        run: mv development/docker-compose.dev-override-benchmark.yml development/docker-compose.dev-override.yml

      - name: Start dependencies
        run: invoke dev.deps

      - name: Update PATH
        run: "echo ~/.cargo/bin >> $GITHUB_PATH"
      - name: Run benchmarks
        uses: CodSpeedHQ/action@v3
        with:
          token: ${{ secrets.CODSPEED_TOKEN }}
          run: "poetry run pytest -v backend/tests/benchmark/ --codspeed"
        env:
          INFRAHUB_TEST_IN_DOCKER: "false"
  # ------------------------------------------ Coverall Report  ------------------------------------------
  coverall-report:
    needs:
      - backend-tests-integration
      - backend-tests-unit
      - frontend-tests
    if: |
      always() && !cancelled()
    runs-on: ubuntu-latest
    timeout-minutes: 10
    steps:
      # # NOTE: The ref value should be different when triggered by pull_request event.
      # #       See: https://github.com/lewagon/wait-on-check-action/issues/25.
      # - name: Wait on tests (PR)
      #   uses: lewagon/wait-on-check-action@e106e5c43e8ca1edea6383a39a01c5ca495fd812
      #   if: github.event_name == 'pull_request'
      #   with:
      #     ref: ${{ github.event.pull_request.head.sha }}
      #     repo-token: ${{ secrets.GITHUB_TOKEN }}
      #     wait-interval: 10
      #     running-workflow-name: report
      #     allowed-conclusions: success,skipped,cancelled,failure

      # - name: Wait on tests (push)
      #   if: github.event_name != 'pull_request'
      #   uses: lewagon/wait-on-check-action@e106e5c43e8ca1edea6383a39a01c5ca495fd812
      #   with:
      #     ref: ${{ github.sha }}
      #     repo-token: ${{ secrets.GITHUB_TOKEN }}
      #     wait-interval: 10
      #     running-workflow-name: report
      #     allowed-conclusions: success,skipped,cancelled,failure

      - uses: coverallsapp/github-action@v2
        continue-on-error: true
        env:
          COVERALLS_SERVICE_NUMBER: ${{ github.sha }}
        with:
          carryforward: "backend-unit,backend-integration,frontend-unit"
          parallel-finished: true<|MERGE_RESOLUTION|>--- conflicted
+++ resolved
@@ -39,19 +39,11 @@
       documentation: ${{ steps.changes.outputs.documentation_all }}
       frontend: ${{ steps.changes.outputs.frontend_all }}
       helm: ${{ steps.changes.outputs.helm_all }}
-<<<<<<< HEAD
-      sdk: ${{ steps.changes.outputs.sdk_all }}
-=======
->>>>>>> becbcc99
       e2e: ${{ steps.changes.outputs.e2e_all }}
       python: ${{ steps.changes.outputs.python_all }}
       javascript: ${{ steps.changes.outputs.javascript_all }}
       yaml: ${{ steps.changes.outputs.yaml_all }}
       infrahub_poetry_files: ${{ steps.changes.outputs.infrahub_poetry_files }}
-<<<<<<< HEAD
-      python_sdk_poetry_files: ${{ steps.changes.outputs.python_sdk_poetry_files }}
-=======
->>>>>>> becbcc99
       github_workflows: ${{ steps.changes.outputs.github_workflows }}
       e2e_tests: ${{ steps.changes.outputs.e2e_test_files }}
     steps:
@@ -188,112 +180,6 @@
     with:
       directory: "./"
 
-<<<<<<< HEAD
-  python-sdk-poetry-check:
-    if: |
-      needs.files-changed.outputs.python_sdk_poetry_files == 'true' ||
-      github.ref_name == 'stable' ||
-      github.ref_name == 'develop'
-    needs:
-      - "files-changed"
-    uses: "./.github/workflows/poetry-check.yml"
-    with:
-      directory: "./python-sdk/"
-
-  python-sdk-unit-tests:
-    strategy:
-      matrix:
-        python-version:
-          - "3.9"
-          - "3.10"
-          - "3.11"
-          - "3.12"
-    if: |
-      always() && !cancelled() &&
-      !contains(needs.*.result, 'failure') &&
-      !contains(needs.*.result, 'cancelled') &&
-      needs.files-changed.outputs.sdk == 'true'
-    needs: ["files-changed", "yaml-lint", "python-lint"]
-    runs-on: ubuntu-latest
-    timeout-minutes: 30
-    env:
-      INFRAHUB_DB_TYPE: memgraph
-    defaults:
-      run:
-        working-directory: python_sdk/
-    steps:
-      - name: "Check out repository code"
-        uses: "actions/checkout@v4"
-      - name: Set up Python ${{ matrix.python-version }}
-        uses: actions/setup-python@v5
-        with:
-          python-version: ${{ matrix.python-version }}
-      - name: "Setup environment"
-        run: |
-          pipx install poetry
-          poetry config virtualenvs.prefer-active-python true
-          pip install invoke toml
-      - name: "Install Package"
-        run: "poetry install --all-extras"
-      - name: "Mypy Tests"
-        run: "poetry run mypy --show-error-codes infrahub_sdk/"
-      - name: "Pylint Tests"
-        run: "poetry run pylint infrahub_sdk/"
-      - name: "Unit Tests"
-        run: "poetry --directory python_sdk run coverage run --source=infrahub_sdk -m pytest python_sdk/tests/unit/"
-        working-directory: ./
-      - name: "Create coverage file"
-        run: "poetry --directory python_sdk run coverage xml"
-        working-directory: ./
-      - name: "Coveralls : Unit Tests"
-        uses: coverallsapp/github-action@v2
-        continue-on-error: true
-        env:
-          COVERALLS_SERVICE_NUMBER: ${{ github.sha }}
-        with:
-          flag-name: python-sdk-unit
-          parallel: true
-
-
-  python-sdk-integration-tests:
-    if: |
-      always() && !cancelled() &&
-      !contains(needs.*.result, 'failure') &&
-      !contains(needs.*.result, 'cancelled')
-    needs: ["python-sdk-unit-tests"]
-    runs-on:
-      group: huge-runners
-    timeout-minutes: 30
-    env:
-      INFRAHUB_DB_TYPE: memgraph
-    steps:
-      - name: "Check out repository code"
-        uses: "actions/checkout@v4"
-      - name: "Install Invoke"
-        run: "pip install toml invoke"
-
-      - name: "Set environment variables"
-        run: echo INFRAHUB_BUILD_NAME=infrahub-${{ runner.name }} >> $GITHUB_ENV
-      - name: "Set environment variables"
-        run: echo INFRAHUB_IMAGE_VER=local-${{ runner.name }}-${{ github.sha }} >> $GITHUB_ENV
-      - name: "Clear docker environment"
-        run: docker compose -p $INFRAHUB_BUILD_NAME down -v --remove-orphans --rmi local
-
-      - name: "Build Test Image"
-        run: "invoke dev.build"
-      - name: "Pull External Docker Images"
-        run: "invoke dev.pull"
-      - name: "Integration Tests"
-        run: "invoke sdk.test-integration"
-      - name: "Coveralls : Integration Tests"
-        uses: coverallsapp/github-action@v2
-        continue-on-error: true
-        env:
-          COVERALLS_SERVICE_NUMBER: ${{ github.sha }}
-        with:
-          flag-name: python-sdk-integration
-          parallel: true
-=======
   # TODO NEED TO REVISIT THIS ONE
   # python-sdk-poetry-check:
   #   if: |
@@ -347,7 +233,6 @@
   #       with:
   #         flag-name: python-sdk-integration
   #         parallel: true
->>>>>>> becbcc99
 
   backend-tests-unit:
     if: |
