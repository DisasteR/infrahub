--- conflicted
+++ resolved
@@ -263,7 +263,6 @@
           flag-name: frontend-unit
           parallel: true
           file: frontend/coverage/lcov.info
-<<<<<<< HEAD
 
   E2E-testing:
     needs: ["frontend-tests", "ctl-tests", "backend-tests-default", "python-sdk-tests"]
@@ -286,9 +285,6 @@
         run: "invoke demo.load-infra-data"
       # - name: Run E2E tests
       #   run: "invoke demo.load-infra-data"
-
-=======
->>>>>>> f29a5404
 
   coverall-report:
     needs: ["frontend-tests", "ctl-tests", "backend-tests-default", "python-sdk-tests"]
