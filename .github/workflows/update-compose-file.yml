---
# yamllint disable rule:truthy
name: Update Docker Compose on Pyproject update in Stable

# This will bump the infrahub docker image in the docker-compose.yml
# when pyproject.toml is change in the stable branch

on:
  push:
    branches:
      - stable
    paths:
      - 'pyproject.toml'
  pull_request:
    branches:
      - stable
    types:
      - closed

jobs:
  update-docker-compose:
    runs-on: ubuntu-latest
    if: |
      github.event_name == 'push' ||
      (github.event_name == 'pull_request' && github.event.pull_request.merged == true &&
      github.event.pull_request.base.ref == 'stable')


    steps:
      - name: "Check out repository code"
        uses: "actions/checkout@v4"
        with:
          token: ${{ secrets.GH_INFRAHUB_BOT_TOKEN }}
      - name: Set up Python
        uses: actions/setup-python@v5
        with:
          python-version: 3.12
      - name: "Setup environment"
        run: |
          pipx install poetry
          poetry config virtualenvs.prefer-active-python true
<<<<<<< HEAD
          pip install invoke toml
      - name: "Install Package"
        run: "poetry install --all-extras"

      - name: "Update Docker Env variable in docker-compose.yml file"
        run: "invoke dev.gen-config-env -u"
      - name: "Update Infrahub Image Version in docker-compose.yml file"
        run: "invoke dev.update-docker-compose"
=======
      - name: "Install Package"
        run: "poetry install --all-extras"
>>>>>>> ccd081d0

      - name: "Update Docker Env variable in docker-compose.yml file"
        run: "poetry run invoke dev.gen-config-env -u"
      - name: "Update Infrahub Image Version in docker-compose.yml file"
        run: "poetry run invoke dev.update-docker-compose"
      - name: Commit docker-compose.yml
        uses: github-actions-x/commit@v2.9
        with:
          github-token: ${{ secrets.GH_INFRAHUB_BOT_TOKEN }}
          push-branch: 'stable'
          commit-message: 'chore: update docker-compose'
          files: |
            docker-compose.yml
          name: opsmill-bot
          email: github-bot@opsmill.com
          rebase: true<|MERGE_RESOLUTION|>--- conflicted
+++ resolved
@@ -39,19 +39,8 @@
         run: |
           pipx install poetry
           poetry config virtualenvs.prefer-active-python true
-<<<<<<< HEAD
-          pip install invoke toml
       - name: "Install Package"
         run: "poetry install --all-extras"
-
-      - name: "Update Docker Env variable in docker-compose.yml file"
-        run: "invoke dev.gen-config-env -u"
-      - name: "Update Infrahub Image Version in docker-compose.yml file"
-        run: "invoke dev.update-docker-compose"
-=======
-      - name: "Install Package"
-        run: "poetry install --all-extras"
->>>>>>> ccd081d0
 
       - name: "Update Docker Env variable in docker-compose.yml file"
         run: "poetry run invoke dev.gen-config-env -u"
