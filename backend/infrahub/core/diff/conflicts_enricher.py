from uuid import uuid4

from infrahub.core.constants import DiffAction, RelationshipCardinality
from infrahub.core.constants.database import DatabaseEdgeType
from infrahub.database import InfrahubDatabase

from .model.path import (
    EnrichedDiffAttribute,
    EnrichedDiffConflict,
    EnrichedDiffNode,
    EnrichedDiffProperty,
    EnrichedDiffRelationship,
    EnrichedDiffRoot,
    EnrichedDiffSingleRelationship,
)


class ConflictsEnricher:
    def __init__(self, db: InfrahubDatabase) -> None:
        self._base_branch_name: str | None = None
        self._diff_branch_name: str | None = None
        self.schema_manager = db.schema

    @property
    def base_branch_name(self) -> str:
        if not self._base_branch_name:
            raise RuntimeError("could not identify base branch")
        return self._base_branch_name

    @property
    def diff_branch_name(self) -> str:
        if not self._diff_branch_name:
            raise RuntimeError("could not identify diff branch")
        return self._diff_branch_name

    async def add_conflicts_to_branch_diff(
        self, base_diff_root: EnrichedDiffRoot, branch_diff_root: EnrichedDiffRoot
    ) -> None:
        self._base_branch_name = branch_diff_root.base_branch_name
        self._diff_branch_name = branch_diff_root.diff_branch_name

        base_node_map = {n.uuid: n for n in base_diff_root.nodes}
        branch_node_map = {n.uuid: n for n in branch_diff_root.nodes}
        common_node_uuids = set(base_node_map.keys()) & set(branch_node_map.keys())
        for node_uuid in common_node_uuids:
            base_node = base_node_map[node_uuid]
            branch_node = branch_node_map[node_uuid]
            self._add_node_conflicts(base_node=base_node, branch_node=branch_node)

    def _add_node_conflicts(self, base_node: EnrichedDiffNode, branch_node: EnrichedDiffNode) -> None:
        if base_node.action != branch_node.action:
            self._add_node_conflict(base_node=base_node, branch_node=branch_node)
        elif branch_node.conflict:
            branch_node.conflict = None
        base_attribute_map = {a.name: a for a in base_node.attributes}
        branch_attribute_map = {a.name: a for a in branch_node.attributes}
        common_attribute_names = set(base_attribute_map.keys()) & set(branch_attribute_map.keys())
        for attr_name in common_attribute_names:
            base_attribute = base_attribute_map[attr_name]
            branch_attribute = branch_attribute_map[attr_name]
            self._add_attribute_conflicts(base_attribute=base_attribute, branch_attribute=branch_attribute)
        base_relationship_map = {r.name: r for r in base_node.relationships}
        branch_relationship_map = {r.name: r for r in branch_node.relationships}
        common_relationship_names = set(base_relationship_map.keys()) & set(branch_relationship_map.keys())
        for relationship_name in common_relationship_names:
            base_relationship = base_relationship_map[relationship_name]
            branch_relationship = branch_relationship_map[relationship_name]
            self._add_relationship_conflicts(
                branch_node=branch_node,
                base_relationship=base_relationship,
                branch_relationship=branch_relationship,
            )

    def _add_node_conflict(self, base_node: EnrichedDiffNode, branch_node: EnrichedDiffNode) -> None:
        if branch_node.conflict:
            conflict_uuid = branch_node.conflict.uuid
            selected_branch = branch_node.conflict.selected_branch
        else:
            conflict_uuid = str(uuid4())
            selected_branch = None
        branch_node.conflict = EnrichedDiffConflict(
            uuid=conflict_uuid,
            base_branch_action=base_node.action,
            base_branch_value=None,
            base_branch_changed_at=base_node.changed_at,
            diff_branch_action=branch_node.action,
            diff_branch_value=None,
            diff_branch_changed_at=branch_node.changed_at,
            selected_branch=selected_branch,
        )

    def _add_attribute_conflicts(
        self,
        base_attribute: EnrichedDiffAttribute,
        branch_attribute: EnrichedDiffAttribute,
    ) -> None:
        base_property_map = {p.property_type: p for p in base_attribute.properties}
        branch_property_map = {p.property_type: p for p in branch_attribute.properties}
        common_property_types = set(base_property_map.keys()) & set(branch_property_map.keys())
        for property_type in common_property_types:
            base_property = base_property_map[property_type]
            branch_property = branch_property_map[property_type]
            if base_property.new_value != branch_property.new_value:
                self._add_property_conflict(
                    base_property=base_property,
                    branch_property=branch_property,
                )
            elif branch_property.conflict:
                branch_property.conflict = None

    def _add_relationship_conflicts(
        self,
        branch_node: EnrichedDiffNode,
        base_relationship: EnrichedDiffRelationship,
        branch_relationship: EnrichedDiffRelationship,
    ) -> None:
        node_schema = self.schema_manager.get_node_schema(
            name=branch_node.kind, branch=self.diff_branch_name, duplicate=False
        )
        relationship_schema = node_schema.get_relationship(name=branch_relationship.name)
        is_cardinality_one = relationship_schema.cardinality is RelationshipCardinality.ONE
        if is_cardinality_one:
            if not base_relationship.relationships or not branch_relationship.relationships:
                return
            base_element = next(iter(base_relationship.relationships))
            branch_element = next(iter(branch_relationship.relationships))
            element_tuples = [(base_element, branch_element)]
        else:
            base_peer_id_map = {element.peer_id: element for element in base_relationship.relationships}
            branch_peer_id_map = {element.peer_id: element for element in branch_relationship.relationships}
            common_peer_ids = set(base_peer_id_map.keys()) & set(branch_peer_id_map.keys())
            element_tuples = [(base_peer_id_map[peer_id], branch_peer_id_map[peer_id]) for peer_id in common_peer_ids]
        for base_element, branch_element in element_tuples:
            self._add_relationship_conflicts_for_one_peer(
                base_element=base_element,
                branch_element=branch_element,
                is_cardinality_one=is_cardinality_one,
            )

    def _add_relationship_conflicts_for_one_peer(
        self,
        base_element: EnrichedDiffSingleRelationship,
        branch_element: EnrichedDiffSingleRelationship,
        is_cardinality_one: bool,
    ) -> None:
        base_properties_by_type = {p.property_type: p for p in base_element.properties}
        branch_properties_by_type = {p.property_type: p for p in branch_element.properties}
        common_property_types = set(base_properties_by_type.keys()) & set(branch_properties_by_type.keys())
        if not common_property_types:
            return
        for property_type in common_property_types:
            base_property = base_properties_by_type[property_type]
            branch_property = branch_properties_by_type[property_type]
<<<<<<< HEAD
            same_value = base_property.new_value == branch_property.new_value
=======
            same_value = base_property.new_value == branch_property.new_value or (
                base_property.action is DiffAction.UNCHANGED
                and base_property.previous_value == branch_property.previous_value
            )
>>>>>>> e2d529e8
            # special handling for cardinality-one peer ID conflict
            if branch_property.property_type is DatabaseEdgeType.IS_RELATED and is_cardinality_one:
                if same_value:
                    branch_element.conflict = None
                    continue
                if branch_element.conflict:
                    conflict_uuid = branch_element.conflict.uuid
                    selected_branch = branch_element.conflict.selected_branch
                else:
                    conflict_uuid = str(uuid4())
                    selected_branch = None
                conflict = EnrichedDiffConflict(
                    uuid=conflict_uuid,
                    base_branch_action=base_element.action,
                    base_branch_value=base_property.new_value,
                    base_branch_changed_at=base_property.changed_at,
                    diff_branch_action=branch_element.action,
                    diff_branch_value=branch_property.new_value,
                    diff_branch_changed_at=branch_property.changed_at,
                    selected_branch=selected_branch,
                )
                branch_element.conflict = conflict
                continue
            if same_value:
                branch_property.conflict = None
                continue
            if branch_property.conflict:
                conflict_uuid = branch_property.conflict.uuid
                selected_branch = branch_property.conflict.selected_branch
            else:
                conflict_uuid = str(uuid4())
                selected_branch = None
            branch_property.conflict = EnrichedDiffConflict(
                uuid=conflict_uuid,
                base_branch_action=base_property.action,
                base_branch_value=base_property.new_value,
                base_branch_changed_at=base_property.changed_at,
                diff_branch_action=branch_property.action,
                diff_branch_value=branch_property.new_value,
                diff_branch_changed_at=branch_property.changed_at,
                selected_branch=selected_branch,
            )

    def _add_property_conflict(
        self,
        base_property: EnrichedDiffProperty,
        branch_property: EnrichedDiffProperty,
    ) -> None:
        if branch_property.conflict:
            conflict_uuid = branch_property.conflict.uuid
            selected_branch = branch_property.conflict.selected_branch
        else:
            conflict_uuid = str(uuid4())
            selected_branch = None
        branch_property.conflict = EnrichedDiffConflict(
            uuid=conflict_uuid,
            base_branch_action=base_property.action,
            base_branch_value=base_property.new_value,
            base_branch_changed_at=base_property.changed_at,
            diff_branch_action=branch_property.action,
            diff_branch_value=branch_property.new_value,
            diff_branch_changed_at=branch_property.changed_at,
            selected_branch=selected_branch,
        )<|MERGE_RESOLUTION|>--- conflicted
+++ resolved
@@ -151,14 +151,10 @@
         for property_type in common_property_types:
             base_property = base_properties_by_type[property_type]
             branch_property = branch_properties_by_type[property_type]
-<<<<<<< HEAD
-            same_value = base_property.new_value == branch_property.new_value
-=======
             same_value = base_property.new_value == branch_property.new_value or (
                 base_property.action is DiffAction.UNCHANGED
                 and base_property.previous_value == branch_property.previous_value
             )
->>>>>>> e2d529e8
             # special handling for cardinality-one peer ID conflict
             if branch_property.property_type is DatabaseEdgeType.IS_RELATED and is_cardinality_one:
                 if same_value:
