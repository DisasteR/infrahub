--- conflicted
+++ resolved
@@ -124,12 +124,8 @@
         prefetch_relationships: bool = False,
         account=None,
         partial_match: bool = False,
-<<<<<<< HEAD
+        branch_agnostic: bool = False,
     ) -> List[Any]:
-=======
-        branch_agnostic: bool = False,
-    ) -> List[Node]:  # pylint: disable=unused-argument
->>>>>>> 2f0af5ca
         """Query one or multiple nodes of a given type based on filter arguments.
 
         Args:
@@ -453,12 +449,8 @@
         prefetch_relationships: bool = False,
         account=None,
         raise_on_error: Literal[False] = False,
-<<<<<<< HEAD
+        branch_agnostic: bool = False,
     ) -> Optional[Any]: ...
-=======
-        branch_agnostic: bool = False,
-    ) -> Optional[Node]: ...
->>>>>>> 2f0af5ca
 
     @overload
     @classmethod
@@ -475,12 +467,8 @@
         prefetch_relationships: bool = False,
         account=None,
         raise_on_error: Literal[True] = True,
-<<<<<<< HEAD
+        branch_agnostic: bool = False,
     ) -> Any: ...
-=======
-        branch_agnostic: bool = False,
-    ) -> Node: ...
->>>>>>> 2f0af5ca
 
     @classmethod
     async def get_one_by_default_filter(
@@ -496,12 +484,8 @@
         prefetch_relationships: bool = False,
         account=None,
         raise_on_error: bool = False,
-<<<<<<< HEAD
+        branch_agnostic: bool = False,
     ) -> Optional[Any]:
-=======
-        branch_agnostic: bool = False,
-    ) -> Optional[Node]:
->>>>>>> 2f0af5ca
         branch = await registry.get_branch(branch=branch, db=db)
         at = Timestamp(at)
 
@@ -557,11 +541,8 @@
         include_owner: bool = False,
         prefetch_relationships: bool = False,
         account=None,
-<<<<<<< HEAD
-    ) -> Any:
-=======
         raise_on_error: Literal[False] = False,
-    ) -> Optional[Node]: ...
+    ) -> Optional[Any]: ...
 
     @overload
     @classmethod
@@ -578,7 +559,7 @@
         prefetch_relationships: bool = False,
         account=None,
         raise_on_error: Literal[True] = True,
-    ) -> Node: ...
+    ) -> Any: ...
 
     @classmethod
     async def get_one_by_hfid(
@@ -594,8 +575,7 @@
         prefetch_relationships: bool = False,
         account=None,
         raise_on_error: bool = False,
-    ) -> Optional[Node]:
->>>>>>> 2f0af5ca
+    ) -> Optional[Any]:
         branch = await registry.get_branch(branch=branch, db=db)
         at = Timestamp(at)
 
@@ -649,12 +629,8 @@
         include_owner: bool = False,
         prefetch_relationships: bool = False,
         account=None,
-<<<<<<< HEAD
+        branch_agnostic: bool = False,
     ) -> Any:
-=======
-        branch_agnostic: bool = False,
-    ) -> Node:
->>>>>>> 2f0af5ca
         branch = await registry.get_branch(branch=branch, db=db)
         at = Timestamp(at)
 
@@ -704,12 +680,9 @@
         prefetch_relationships: bool = False,
         account=None,
         kind: Optional[str] = None,
-<<<<<<< HEAD
-    ) -> Optional[Any]:
-=======
         raise_on_error: Literal[False] = False,
         branch_agnostic: bool = False,
-    ) -> Optional[Node]: ...
+    ) -> Optional[Any]: ...
 
     @overload
     @classmethod
@@ -727,7 +700,7 @@
         kind: Optional[str] = None,
         raise_on_error: Literal[True] = True,
         branch_agnostic: bool = False,
-    ) -> Node: ...
+    ) -> Any: ...
 
     @classmethod
     async def get_one(
@@ -744,8 +717,7 @@
         kind: Optional[str] = None,
         raise_on_error: bool = False,
         branch_agnostic: bool = False,
-    ) -> Optional[Node]:
->>>>>>> 2f0af5ca
+    ) -> Optional[Any]:
         """Return one node based on its ID."""
         branch = await registry.get_branch(branch=branch, db=db)
 
