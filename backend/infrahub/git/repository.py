from __future__ import annotations

import glob
import hashlib
import importlib
import os
import shutil
import sys
import types
from abc import ABC, abstractmethod
from pathlib import Path
from typing import TYPE_CHECKING, Any, Dict, List, Optional, Tuple, Union
from uuid import UUID

import git
import jinja2
import ujson
import yaml
from git import Repo
from git.exc import BadName, GitCommandError, InvalidGitRepositoryError
from infrahub_sdk import (
    GraphQLError,
    InfrahubClient,
    InfrahubNode,
    InfrahubRepositoryConfig,
    ValidationError,
)
from infrahub_sdk.schema import (
    InfrahubCheckDefinitionConfig,
    InfrahubJinja2TransformConfig,
    InfrahubPythonTransformConfig,
)
from infrahub_sdk.task_report import InfrahubTaskReportLogger  # noqa: TCH002
from infrahub_sdk.utils import YamlFile, compare_lists
from pydantic import ValidationError as PydanticValidationError
from pydantic.v1 import BaseModel, Field

<<<<<<< HEAD
from infrahub import config
=======
import infrahub.config as config
from infrahub.core.branch import Branch
>>>>>>> 50879b80
from infrahub.core.constants import InfrahubKind
from infrahub.exceptions import (
    CheckError,
    CommitNotFoundError,
    Error,
    FileNotFound,
    InitializationError,
    RepositoryError,
    TransformError,
)
from infrahub.log import get_logger
from infrahub.services import InfrahubServices

if TYPE_CHECKING:
    from infrahub_sdk.branch import BranchData
    from infrahub_sdk.checks import InfrahubCheck
    from infrahub_sdk.schema import InfrahubRepositoryArtifactDefinitionConfig
    from infrahub_sdk.transforms import InfrahubTransform

    from infrahub.message_bus import messages
# pylint: disable=too-few-public-methods,too-many-lines

log = get_logger("infrahub.git")

COMMITS_DIRECTORY_NAME = "commits"
BRANCHES_DIRECTORY_NAME = "branches"
TEMPORARY_DIRECTORY_NAME = "temp"


def get_repositories_directory() -> str:
    """Return the absolute path to the main directory used for the repositories."""
    repos_dir = config.SETTINGS.git.repositories_directory
    if not os.path.isabs(repos_dir):
        current_dir = os.getcwd()
        repos_dir = os.path.join(current_dir, config.SETTINGS.git.repositories_directory)

    return str(repos_dir)


def initialize_repositories_directory() -> bool:
    """Check if the main repositories_directory already exist, if not create it.

    Return
        True if the directory has been created,
        False if the directory was already present.
    """
    repos_dir = get_repositories_directory()
    if not os.path.isdir(repos_dir):
        os.makedirs(repos_dir)
        log.debug(f"Initialized the repositories_directory at {repos_dir}")
        return True

    log.debug(f"Repositories_directory already present at {repos_dir}")
    return False


class GraphQLQueryInformation(BaseModel):
    name: str
    """Name of the query"""

    filename: str
    """Name of the file. Example: myquery.gql"""

    query: str
    """Query in string format"""


class CheckDefinitionInformation(BaseModel):
    name: str
    """Name of the check"""

    repository: str = "self"
    """ID of the associated repository or self"""

    query: str
    """ID or name of the GraphQL Query associated with this Check"""

    file_path: str
    """Path to the python file within the repo"""

    class_name: str
    """Name of the Python Class"""

    check_class: Any
    """Python Class of the Check"""

    rebase: bool
    """Flag to indicate if the query need to be rebased."""

    timeout: int
    """Timeout for the Check."""

    parameters: Optional[dict] = None
    """Additional Parameters to extract from each target (if targets is provided)"""

    targets: Optional[str] = Field(default=None, description="Targets if not a global check")


class InfrahubRepositoryJinja2(InfrahubJinja2TransformConfig):
    repository: str


class TransformPythonInformation(BaseModel):
    name: str
    """Name of the Transform"""

    repository: str
    """ID or name of the repository this Transform is assocated with"""

    file_path: str
    """file_path of the TransformFunction within the repository"""

    query: str
    """ID or name of the GraphQLQuery this Transform is assocated with"""

    class_name: str
    """Name of the Python Class of the Transform Function"""

    transform_class: Any
    """Python Class of the Transform"""

    rebase: bool
    """Flag to indicate if the query need to be rebased."""

    timeout: int
    """Timeout for the function."""


class RepoFileInformation(BaseModel):
    filename: str
    """Name of the file. Example: myfile.py"""

    filename_wo_ext: str
    """Name of the file, without the extension, Example: myfile """

    module_name: str
    """Name of the module for Python, in dot notation from the root of the repository, Example: commits.71da[..]4b7.checks.myfile """

    relative_path_dir: str
    """Relative path to the directory containing the file from the root of the worktree, Example: checks/"""

    relative_repo_path_dir: str
    """Relative path to the directory containing the file from the root of repository, Example: commits/71da[..]4b7/checks/"""

    absolute_path_dir: str
    """Absolute path to the directory containing the file, Example: /opt/infrahub/git/repo01/commits/71da[..]4b7/checks/"""

    relative_path_file: str
    """Relative path to the file from the root of the worktree Example: checks/myfile.py"""

    extension: str
    """Extension of the file Example: py """


class ArtifactGenerateResult(BaseModel):
    changed: bool
    checksum: str
    storage_id: str
    artifact_id: str


def extract_repo_file_information(
    full_filename: str, repo_directory: str, worktree_directory: Optional[str] = None
) -> RepoFileInformation:
    """Extract all the relevant and required information from a filename.

    Args:
        full_filename (str): Absolute path to the file to load Example:/opt/infrahub/git/repo01/commits/71da[..]4b7/myfile.py
        root_directory: Absolute path to the root of the repository directory. Example:/opt/infrahub/git/repo01
        worktree_directory (str, optional): Absolute path to the root of the worktree directory. Defaults to None.
        Example: /opt/infrahub/git/repo01/commits/71da[..]4b7/

    Returns:
        RepoFileInformation: Pydantic object to store all information about this file
    """
    abs_directory_name = os.path.dirname(full_filename)
    filename = os.path.basename(full_filename)
    filename_wo_ext, extension = os.path.splitext(filename)

    relative_repo_path_dir = abs_directory_name.replace(repo_directory, "")
    if relative_repo_path_dir.startswith("/"):
        relative_repo_path_dir = relative_repo_path_dir[1:]

    if worktree_directory and worktree_directory in abs_directory_name:
        path_in_repo = abs_directory_name.replace(worktree_directory, "")
        if path_in_repo.startswith("/"):
            path_in_repo = path_in_repo[1:]
    else:
        path_in_repo = abs_directory_name

    file_path = os.path.join(path_in_repo, filename)

    module_name = relative_repo_path_dir.replace("/", ".") + f".{filename_wo_ext}"

    return RepoFileInformation(
        filename=filename,
        filename_wo_ext=filename_wo_ext,
        module_name=module_name,
        absolute_path_dir=abs_directory_name,
        relative_path_dir=path_in_repo,
        relative_repo_path_dir=relative_repo_path_dir,
        extension=extension,
        relative_path_file=file_path,
    )


class Worktree(BaseModel):
    identifier: str
    directory: str
    commit: str
    branch: Optional[str] = None

    @classmethod
    def init(cls, text: str) -> Worktree:
        lines = text.split("\n")

        full_directory = lines[0].replace("worktree ", "")

        # Extract the identifier from the directory name
        # We first need to substract the main repository_directory to get the relative path.
        repo_directory = get_repositories_directory()
        relative_directory = full_directory.replace(repo_directory, "")
        relative_paths = relative_directory.split("/")

        identifier = None
        if len(relative_paths) == 3:
            # this is the main worktree for the main branch
            identifier = relative_paths[2]

        elif len(relative_paths) == 4 and relative_paths[2] == COMMITS_DIRECTORY_NAME:
            # this is the either a commit or a branch worktree
            identifier = relative_paths[3]
        elif len(relative_paths) == 4 and relative_paths[2] == BRANCHES_DIRECTORY_NAME and lines[2] != "detached":
            identifier = lines[2].replace("branch refs/heads/", "")
        else:
            raise Error("Unexpected path for a worktree.")

        item = cls(
            identifier=identifier,
            directory=full_directory,
            commit=lines[1].replace("HEAD ", ""),
        )

        if lines[2] != "detached":
            item.branch = lines[2].replace("branch refs/heads/", "")

        return item


class BranchInGraph(BaseModel):
    id: str
    name: str
    is_data_only: bool
    commit: Optional[str] = None


class BranchInRemote(BaseModel):
    name: str
    commit: str


class BranchInLocal(BaseModel):
    name: str
    commit: str
    has_worktree: bool = False


class InfrahubRepositoryBase(BaseModel, ABC):  # pylint: disable=too-many-public-methods
    """
    Local version of a Git repository organized to work with Infrahub.
    The idea is that all commits that are being tracked in the graph will be checkout out
    individually as worktree under the <repo_name>/commits subdirectory

    Directory organization
    <repo_directory>/
        <repo_name>/main       Primary directory with the complete clone
        <repo_name>/branch     Directory for worktrees of all branches
        <repo_name>/commit     Directory for worktrees of individual commits
    """

    id: UUID = Field(..., description="Internal UUID of the repository")
    name: str = Field(..., description="Primary name of the repository")
    default_branch_name: Optional[str] = Field(None, description="Default branch to use when pulling the repository")
    type: Optional[str] = None
    location: Optional[str] = Field(None, description="Location of the remote repository")
    has_origin: bool = Field(
        False, description="Flag to indicate if a remote repository (named origin) is present in the config."
    )

    client: Optional[InfrahubClient] = Field(
        None,
        description="Infrahub Client, used to query the Repository and Branch information in the graph and to update the commit.",
    )

    cache_repo: Optional[Repo] = Field(None, description="Internal cache of the GitPython Repo object")
    service: InfrahubServices = Field(
        ..., description="Service object with access to the message queue, the database etc.."
    )
    is_read_only: bool = Field(False, description="If true, changes will not be synced to remote")
    task_report: Optional[InfrahubTaskReportLogger] = Field(default=None)

    class Config:
        arbitrary_types_allowed = True

    @property
    def default_branch(self) -> str:
        return self.default_branch_name or config.SETTINGS.main.default_branch

    @property
    def log(self) -> InfrahubTaskReportLogger:
        if self.task_report:
            return self.task_report
        raise InitializationError("The repository has not been initialized with a TaskReport")

    @property
    def directory_root(self) -> str:
        """Return the path to the root directory for this repository."""
        current_dir = os.getcwd()
        repositories_directory = config.SETTINGS.git.repositories_directory
        if not os.path.isabs(repositories_directory):
            repositories_directory = os.path.join(current_dir, config.SETTINGS.git.repositories_directory)

        return os.path.join(repositories_directory, self.name)

    @property
    def directory_default(self) -> str:
        """Return the path to the directory of the main branch."""
        return os.path.join(self.directory_root, config.SETTINGS.main.default_branch)

    @property
    def directory_branches(self) -> str:
        """Return the path to the directory where the worktrees of all the branches are stored."""
        return os.path.join(self.directory_root, BRANCHES_DIRECTORY_NAME)

    @property
    def directory_commits(self) -> str:
        """Return the path to the directory where the worktrees of all the commits are stored."""
        return os.path.join(self.directory_root, COMMITS_DIRECTORY_NAME)

    @property
    def directory_temp(self) -> str:
        """Return the path to the directory where the temp worktrees of all the commits pending validation are stored."""
        return os.path.join(self.directory_root, TEMPORARY_DIRECTORY_NAME)

    def get_git_repo_main(self) -> Repo:
        """Return Git Repo object of the main repository.

        Returns:
            Repo: git object of the main repository

        Raises:
            git.exc.InvalidGitRepositoryError if the default directory is not a valid Git repository.
        """

        if not self.cache_repo:
            self.cache_repo = Repo(self.directory_default)

        return self.cache_repo

    def get_git_repo_worktree(self, identifier: str) -> Repo:
        """Return Git Repo object of the given worktree.

        Returns:
            Repo: git object of the main repository

        """
        if worktree := self.get_worktree(identifier=identifier):
            return Repo(worktree.directory)

        return None

    def validate_local_directories(self) -> bool:
        """Check if the local directories structure to ensure that the repository has been properly initialized.

        Returns True if everything is correct
        Raises a RepositoryError exception if something is not correct
        """

        directories_to_validate = [
            self.directory_root,
            self.directory_branches,
            self.directory_commits,
            self.directory_temp,
            self.directory_default,
        ]

        for directory in directories_to_validate:
            if not os.path.isdir(directory):
                raise RepositoryError(
                    identifier=self.name,
                    message=f"Invalid file system for {self.name}, Local directory {directory} missing.",
                )

        # Validate that a worktree for the commit in main is present
        try:
            repo = self.get_git_repo_main()
            if "origin" in repo.remotes:
                self.has_origin = True

        except InvalidGitRepositoryError as exc:
            raise RepositoryError(
                identifier=self.name, message=f"The data on disk is not a valid Git repository for {self.name}."
            ) from exc

        # Validate that at least one worktree for the active commit in main has been created
        try:
            commit = str(repo.head.commit)
        except ValueError as exc:
            raise RepositoryError(
                identifier=self.name, message="The initial commit is missing for {self.name}"
            ) from exc

        if not os.path.isdir(os.path.join(self.directory_commits, commit)):
            raise RepositoryError(
                identifier=self.name, message=f"The directory for the main commit is missing for {self.name}"
            )

        return True

    async def create_locally(
        self, checkout_ref: Optional[str] = None, infrahub_branch_name: Optional[str] = None
    ) -> bool:
        """Ensure the required directory already exist in the filesystem or create them if needed.

        Returns
            True if the directory has been created,
            False if the directory was already present.
        """
        initialize_repositories_directory()

        if not self.location:
            raise RepositoryError(
                identifier=self.name,
                message=f"Unable to initialize the repository {self.name} without a remote location.",
            )

        # Check if the root, commits and branches directories are already present, create them if needed
        if os.path.isdir(self.directory_root):
            shutil.rmtree(self.directory_root)
            log.warning(f"Found an existing directory at {self.directory_root}, deleted it", repository=self.name)
        elif os.path.isfile(self.directory_root):
            os.remove(self.directory_root)
            log.warning(f"Found an existing file at {self.directory_root}, deleted it", repository=self.name)

        # Initialize directory structure
        os.makedirs(self.directory_root)
        os.makedirs(self.directory_branches)
        os.makedirs(self.directory_commits)
        os.makedirs(self.directory_temp)

        try:
            repo = Repo.clone_from(self.location, self.directory_default)
            repo.git.checkout(checkout_ref or self.default_branch)
        except GitCommandError as exc:
            if "Repository not found" in exc.stderr or "does not appear to be a git" in exc.stderr:
                raise RepositoryError(
                    identifier=self.name,
                    message=f"Unable to clone the repository {self.name}, please check the address and the credential",
                ) from exc

            if "error: pathspec" in exc.stderr:
                raise RepositoryError(
                    identifier=self.name,
                    message=f"The branch {self.default_branch} isn't a valid branch for the repository {self.name} at {self.location}.",
                ) from exc

            raise RepositoryError(identifier=self.name) from exc

        self.has_origin = True

        # Create a worktree for the commit in main
        # TODO Need to handle the potential exceptions coming from repo.git.worktree
        commit = str(repo.head.commit)
        self.create_commit_worktree(commit=commit)
        await self.update_commit_value(branch_name=infrahub_branch_name or self.default_branch, commit=commit)

        return True

    @classmethod
    async def new(cls, service: Optional[InfrahubServices] = None, **kwargs):
        service = service or InfrahubServices()
        self = cls(service=service, **kwargs)
        await self.create_locally()
        log.info("Created the new project locally.", repository=self.name)
        return self

    @classmethod
    async def init(cls, service: Optional[InfrahubServices] = None, **kwargs):
        service = service or InfrahubServices()
        self = cls(service=service, **kwargs)
        self.validate_local_directories()
        log.debug("Initiated the object on an existing directory.", repository=self.name)
        return self

    def has_worktree(self, identifier: str) -> bool:
        """Return True if a worktree with a given identifier already exist."""

        worktrees = self.get_worktrees()

        for worktree in worktrees:
            if worktree.identifier == identifier:
                return True

        return False

    def get_worktree(self, identifier: str) -> Worktree:
        """Access a specific worktree by its identifier."""

        worktrees = self.get_worktrees()

        for worktree in worktrees:
            if worktree.identifier == identifier:
                return worktree

        return None

    def get_commit_worktree(self, commit: str) -> Worktree:
        """Access a specific commit worktree."""

        worktrees = self.get_worktrees()

        for worktree in worktrees:
            if worktree.identifier == commit:
                return worktree

        # if not worktree exist for this commit already
        # We'll try to create one
        return self.create_commit_worktree(commit=commit)

    def get_worktrees(self) -> List[Worktree]:
        """Return the list of worktrees configured for this repository."""
        repo = self.get_git_repo_main()
        responses = repo.git.worktree("list", "--porcelain").split("\n\n")

        return [Worktree.init(response) for response in responses]

    async def get_branches_from_graph(self) -> Dict[str, BranchInGraph]:
        """Return a dict with all the branches present in the graph.
        Query the list of branches first then query the repository for each branch.
        """

        response = {}

        branches = await self.client.branch.all()

        # TODO Need to optimize this query, right now we are querying everything unnecessarily
        repositories = await self.client.get_list_repositories(branches=branches, kind="CoreRepository")
        repository = repositories[self.name]

        for branch_name, branch in branches.items():
            response[branch_name] = BranchInGraph(
                id=branch.id,
                name=branch.name,
                is_data_only=branch.is_data_only,
                commit=repository.branches[branch_name] or None,
            )

        return response

    def get_branches_from_remote(self) -> Dict[str, BranchInRemote]:
        """Return a dict with all the branches present on the remote."""

        git_repo = self.get_git_repo_main()

        branches = {}

        for remote_branch in git_repo.remotes.origin.refs:
            if not isinstance(remote_branch, git.refs.remote.RemoteReference):  # pylint: disable=no-member
                continue

            short_name = remote_branch.name.replace("origin/", "")

            if short_name == "HEAD":
                continue

            branches[short_name] = BranchInRemote(name=short_name, commit=str(remote_branch.commit))

        return branches

    def get_branches_from_local(self, include_worktree: bool = True) -> Dict[str, BranchInLocal]:
        """Return a dict with all the branches present locally."""

        git_repo = self.get_git_repo_main()

        if include_worktree:
            worktrees = self.get_worktrees()

        branches = {}

        for local_branch in git_repo.refs:
            if local_branch.is_remote():
                continue

            has_worktree = False

            if include_worktree:
                for worktree in worktrees:
                    if worktree.branch and worktree.branch == local_branch.name:
                        has_worktree = True
                        break

            branches[local_branch.name] = BranchInLocal(
                name=local_branch.name, commit=str(local_branch.commit), has_worktree=has_worktree
            )

        return branches

    @abstractmethod
    def get_commit_value(self, branch_name: str, remote: bool = False) -> str:
        raise NotImplementedError()

    async def update_commit_value(self, branch_name: str, commit: str) -> bool:
        """Compare the value of the commit in the graph with the current commit on the filesystem.
        update it if they don't match.

        Returns:
            True if the commit has been updated
            False if they already had the same value
        """

        if not self.client:
            log.warning(
                "Unable to update the value of the commit because a valid client hasn't been provided.",
                repository=self.name,
            )
            return

        log.debug(
            f"Updating commit value to {commit} for branch {branch_name}", repository=self.name, branch=branch_name
        )
        await self.client.repository_update_commit(
            branch_name=branch_name, repository_id=self.id, commit=commit, is_read_only=self.is_read_only
        )

        return True

    async def create_branch_in_graph(self, branch_name: str) -> BranchData:
        """Create a new branch in the graph.

        NOTE We need to validate that we are not gonna end up with a race condition
        since a call to the GraphQL API will trigger a new RPC call to add a branch in this repo.
        """

        # TODO need to handle the exception properly
        branch = await self.client.branch.create(branch_name=branch_name, background_execution=True)

        log.debug(f"Branch {branch_name} created in the Graph", repository=self.name, branch=branch_name)
        return branch

    def create_commit_worktree(self, commit: str) -> Union[bool, Worktree]:
        """Create a new worktree for a given commit."""

        # Check of the worktree already exist
        if self.has_worktree(identifier=commit):
            return False

        directory = os.path.join(self.directory_commits, commit)
        worktree = Worktree(identifier=commit, directory=str(directory), commit=commit)

        repo = self.get_git_repo_main()
        try:
            repo.git.worktree("add", directory, commit)
            log.debug(f"Commit worktree created {commit}", repository=self.name)
            return worktree
        except GitCommandError as exc:
            if "invalid reference" in exc.stderr:
                raise CommitNotFoundError(
                    identifier=self.name,
                    commit=commit,
                ) from exc
            raise RepositoryError(identifier=self.name, message=exc.stderr) from exc

    def create_branch_worktree(self, branch_name: str, branch_id: str) -> bool:
        """Create a new worktree for a given branch."""

        # Check if the worktree already exist
        if self.has_worktree(identifier=branch_name):
            return False

        try:
            repo = self.get_git_repo_main()
            repo.git.worktree("add", os.path.join(self.directory_branches, branch_id), branch_name)
        except GitCommandError as exc:
            raise RepositoryError(identifier=self.name, message=exc.stderr) from exc

        log.debug(f"Branch worktree created {branch_name}", repository=self.name)
        return True

    async def calculate_diff_between_commits(
        self, first_commit: str, second_commit: str
    ) -> Tuple[List[str], List[str], List[str]]:
        """TODO need to refactor this function to return more information.
        Like :
          - What has changed inside the files
          - Are there some conflicts between the files.
        """

        git_repo = self.get_git_repo_main()

        commit_to_compare = git_repo.commit(second_commit)
        commit_in_branch = git_repo.commit(first_commit)

        changed_files = []
        removed_files = []
        added_files = []

        for x in commit_in_branch.diff(commit_to_compare, create_patch=True):
            if x.a_blob and not x.b_blob and x.a_blob.path not in added_files:
                added_files.append(x.a_blob.path)
            elif x.a_blob and x.b_blob and x.a_blob.path not in changed_files:
                changed_files.append(x.a_blob.path)
            elif not x.a_blob and x.b_blob and x.b_blob.path not in removed_files:
                removed_files.append(x.b_blob.path)

        return changed_files, added_files, removed_files

    async def fetch(self) -> bool:
        """Fetch the latest update from the remote repository and bring a copy locally."""
        if not self.has_origin:
            return False

        log.debug("Fetching the latest updates from remote origin.", repository=self.name)

        repo = self.get_git_repo_main()
        repo.remotes.origin.fetch()

        return True

    async def compare_local_remote(self) -> Tuple[List[str], List[str]]:
        """
        Returns:
            List[str] New Branches in Remote
            List[str] Branches with different commit in Remote
        """
        if not self.has_origin:
            return [], []

        # TODO move this section into a dedicated function to compare and bring in sync the remote repo with the local one.
        # It can be useful just after a clone etc ...
        local_branches = self.get_branches_from_local()
        remote_branches = self.get_branches_from_remote()

        new_branches = set(remote_branches.keys()) - set(local_branches.keys())
        existing_branches = set(local_branches.keys()) - new_branches

        updated_branches = []

        for branch_name in existing_branches:
            if (
                branch_name in remote_branches
                and branch_name in local_branches
                and remote_branches[branch_name].commit != local_branches[branch_name].commit
            ):
                log.info("New commit detected", repository=self.name, branch=branch_name)
                updated_branches.append(branch_name)

        return sorted(list(new_branches)), sorted(updated_branches)

    async def validate_remote_branch(self, branch_name: str) -> bool:  # pylint: disable=unused-argument
        """Validate a branch present on the remote repository.
        To check a branch we need to first create a worktree in the temporary folder then apply some checks:
        - xxx

        At the end, we need to delete the worktree in the temporary folder.
        """
        try:
            # Check if the branch can be created in the database
            Branch(name=branch_name)
        except PydanticValidationError as e:
            log.warning(
                "Git branch failed validation.", branch_name=branch_name, errors=[error["msg"] for error in e.errors()]
            )
            return False

        # Find the commit on the remote branch
        # Check out the commit in a worktree
        # Validate

        return True

    async def pull(self, branch_name: str) -> Union[bool, str]:
        """Pull the latest update from the remote repository on a given branch."""

        if not self.has_origin:
            return False

        repo = self.get_git_repo_worktree(identifier=branch_name)
        if not repo:
            raise ValueError(f"Unable to identify the worktree for the branch : {branch_name}")

        try:
            commit_before = str(repo.head.commit)
            repo.remotes.origin.pull(branch_name)
        except GitCommandError as exc:
            if "Need to specify how to reconcile" in exc.stderr:
                raise RepositoryError(
                    identifier=self.name,
                    message=f"Unable to pull the branch {branch_name} for repository {self.name}, there is a conflict that must be resolved.",
                ) from exc
            raise RepositoryError(identifier=self.name, message=exc.stderr) from exc

        commit_after = str(repo.head.commit)

        if commit_after == commit_before:
            return True

        self.create_commit_worktree(commit=commit_after)
        await self.update_commit_value(branch_name=branch_name, commit=commit_after)

        return commit_after

    async def get_conflicts(self, source_branch: str, dest_branch: str) -> List[str]:
        repo = self.get_git_repo_worktree(identifier=dest_branch)
        if not repo:
            raise ValueError(f"Unable to identify the worktree for the branch : {dest_branch}")

        commit = self.get_commit_value(branch_name=source_branch, remote=False)
        git_status = ""
        try:
            repo.git.merge(["--no-commit", "--no-ff", commit])
            repo.git.merge("--abort")
        except GitCommandError:
            git_status = repo.git.status("-s")
            if git_status:
                repo.git.merge("--abort")

        changed_files = git_status.splitlines()
        conflict_files = [filename[3:] for filename in changed_files if filename.startswith("UU ")]

        return conflict_files

    async def import_objects_from_files(self, branch_name: str, commit: Optional[str] = None):
        if not self.client:
            log.warning(
                "Unable to import the objects from the files because a valid client hasn't been provided.",
                repository=self.name,
            )
            return

        if not commit:
            commit = self.get_commit_value(branch_name=branch_name)

        self.create_commit_worktree(commit)
        config_file = await self.get_repository_config(branch_name=branch_name, commit=commit)

        if config_file:
            await self.import_schema_files(branch_name=branch_name, commit=commit, config_file=config_file)

        await self.import_all_graphql_query(branch_name=branch_name, commit=commit)

        if config_file:
            await self.import_all_python_files(branch_name=branch_name, commit=commit, config_file=config_file)
            await self.import_jinja2_transforms(branch_name=branch_name, commit=commit, config_file=config_file)
            await self.import_artifact_definitions(branch_name=branch_name, commit=commit, config_file=config_file)

    async def import_jinja2_transforms(self, branch_name: str, commit: str, config_file: InfrahubRepositoryConfig):
        log.debug("Importing all Jinja2 transforms", repository=self.name, branch=branch_name, commit=commit)

        schema = await self.client.schema.get(kind=InfrahubKind.TRANSFORMJINJA2, branch=branch_name)

        transforms_in_graph = {
            transform.name.value: transform
            for transform in await self.client.filters(
                kind=InfrahubKind.TRANSFORMJINJA2, branch=branch_name, repository__ids=[str(self.id)]
            )
        }

        local_transforms: Dict[str, InfrahubRepositoryJinja2] = {}

        # Process the list of local Jinja2 Transforms to organize them by name
        for config_transform in config_file.jinja2_transforms:
            try:
                self.client.schema.validate_data_against_schema(
                    schema=schema, data=config_transform.dict(exclude_none=True)
                )
            except PydanticValidationError as exc:
                for error in exc.errors():
                    log.error(f"  {'/'.join(error['loc'])} | {error['msg']} ({error['type']})")
                continue
            except ValidationError as exc:
                log.error(exc.message)
                continue

            transform = InfrahubRepositoryJinja2(repository=str(self.id), **config_transform.dict())

            # Query the GraphQL query and (eventually) replace the name with the ID
            graphql_query = await self.client.get(
                kind=InfrahubKind.GRAPHQLQUERY, branch=branch_name, id=str(transform.query), populate_store=True
            )
            transform.query = graphql_query.id

            local_transforms[transform.name] = transform

        present_in_both, only_graph, only_local = compare_lists(
            list1=list(transforms_in_graph.keys()), list2=list(local_transforms.keys())
        )

        for transform_name in only_local:
            log.info(
                f"New Jinja2 Transform {transform_name!r} found, creating", repository=self.name, branch=branch_name
            )
            await self.create_jinja2_transform(branch_name=branch_name, data=local_transforms[transform_name])

        for transform_name in present_in_both:
            if not await self.compare_jinja2_transform(
                existing_transform=transforms_in_graph[transform_name], local_transform=local_transforms[transform_name]
            ):
                log.info(
                    f"New version of the Jinja2 Transform '{transform_name}' found, updating",
                    repository=self.name,
                    branch=branch_name,
                )
                await self.update_jinja2_transform(
                    existing_transform=transforms_in_graph[transform_name],
                    local_transform=local_transforms[transform_name],
                )

        for transform_name in only_graph:
            log.info(
                f"Jinja2 Transform '{transform_name}' not found locally in branch {branch_name}, deleting",
                repository=self.name,
                branch=branch_name,
            )
            await transforms_in_graph[transform_name].delete()

    async def create_jinja2_transform(self, branch_name: str, data: InfrahubRepositoryJinja2) -> InfrahubNode:
        schema = await self.client.schema.get(kind=InfrahubKind.TRANSFORMJINJA2, branch=branch_name)
        create_payload = self.client.schema.generate_payload_create(
            schema=schema, data=data.payload, source=self.id, is_protected=True
        )
        obj = await self.client.create(kind=InfrahubKind.TRANSFORMJINJA2, branch=branch_name, **create_payload)
        await obj.save()
        return obj

    @classmethod
    async def compare_jinja2_transform(
        cls, existing_transform: InfrahubNode, local_transform: InfrahubRepositoryJinja2
    ) -> bool:
        # pylint: disable=no-member
        if (
            existing_transform.description.value != local_transform.description
            or existing_transform.template_path.value != local_transform.template_path
            or existing_transform.query.id != local_transform.query
        ):
            return False

        return True

    async def update_jinja2_transform(
        self, existing_transform: InfrahubNode, local_transform: InfrahubRepositoryJinja2
    ) -> None:
        # pylint: disable=no-member
        if existing_transform.description.value != local_transform.description:
            existing_transform.description.value = local_transform.description

        if existing_transform.query.id != local_transform.query:
            existing_transform.query = {"id": local_transform.query, "source": str(self.id), "is_protected": True}

        if existing_transform.template_path.value != local_transform.template_path_value:
            existing_transform.template_path.value = local_transform.template_path_value

        await existing_transform.save()

    async def import_artifact_definitions(self, branch_name: str, commit: str, config_file: InfrahubRepositoryConfig):
        log.debug("Importing all Artifact Definitions", repository=self.name, branch=branch_name, commit=commit)

        schema = await self.client.schema.get(kind=InfrahubKind.ARTIFACTDEFINITION, branch=branch_name)

        artifact_defs_in_graph = {
            artdef.name.value: artdef
            for artdef in await self.client.filters(kind=InfrahubKind.ARTIFACTDEFINITION, branch=branch_name)
        }

        local_artifact_defs: Dict[str, InfrahubRepositoryArtifactDefinitionConfig] = {}

        # Process the list of local Artifact Definitions to organize them by name
        for artdef in config_file.artifact_definitions:
            try:
                self.client.schema.validate_data_against_schema(schema=schema, data=artdef.dict(exclude_none=True))
            except PydanticValidationError as exc:
                for error in exc.errors():
                    log.error(f"  {'/'.join(error['loc'])} | {error['msg']} ({error['type']})")
                continue
            except ValidationError as exc:
                log.error(exc.message)
                continue

            local_artifact_defs[artdef.name] = artdef

        present_in_both, _, only_local = compare_lists(
            list1=list(artifact_defs_in_graph.keys()), list2=list(local_artifact_defs.keys())
        )

        for artdef_name in only_local:
            log.info(
                f"New Artifact Definition {artdef_name!r} found, creating", repository=self.name, branch=branch_name
            )
            await self.create_artifact_definition(branch_name=branch_name, data=local_artifact_defs[artdef_name])

        for artdef_name in present_in_both:
            if not await self.compare_artifact_definition(
                existing_artifact_definition=artifact_defs_in_graph[artdef_name],
                local_artifact_definition=local_artifact_defs[artdef_name],
            ):
                log.info(
                    f"New version of the Artifact Definition '{artdef_name}' found, updating",
                    repository=self.name,
                    branch=branch_name,
                )
                await self.update_artifact_definition(
                    existing_artifact_definition=artifact_defs_in_graph[artdef_name],
                    local_artifact_definition=local_artifact_defs[artdef_name],
                )

    async def create_artifact_definition(
        self, branch_name: str, data: InfrahubRepositoryArtifactDefinitionConfig
    ) -> InfrahubNode:
        schema = await self.client.schema.get(kind=InfrahubKind.ARTIFACTDEFINITION, branch=branch_name)
        create_payload = self.client.schema.generate_payload_create(
            schema=schema, data=data.dict(), source=self.id, is_protected=True
        )
        obj = await self.client.create(kind=InfrahubKind.ARTIFACTDEFINITION, branch=branch_name, **create_payload)
        await obj.save()
        return obj

    @classmethod
    async def compare_artifact_definition(
        cls,
        existing_artifact_definition: InfrahubNode,
        local_artifact_definition: InfrahubRepositoryArtifactDefinitionConfig,
    ) -> bool:
        # pylint: disable=no-member
        if (
            existing_artifact_definition.artifact_name.value != local_artifact_definition.artifact_name
            or existing_artifact_definition.parameters.value != local_artifact_definition.parameters
            or existing_artifact_definition.content_type.value != local_artifact_definition.content_type
        ):
            return False

        return True

    async def update_artifact_definition(
        self,
        existing_artifact_definition: InfrahubNode,
        local_artifact_definition: InfrahubRepositoryArtifactDefinitionConfig,
    ) -> None:
        # pylint: disable=no-member
        if existing_artifact_definition.artifact_name.value != local_artifact_definition.artifact_name:
            existing_artifact_definition.artifact_name.value = local_artifact_definition.artifact_name

        if existing_artifact_definition.parameters.value != local_artifact_definition.parameters:
            existing_artifact_definition.parameters.value = local_artifact_definition.parameters

        if existing_artifact_definition.content_type.value != local_artifact_definition.content_type:
            existing_artifact_definition.content_type.value = local_artifact_definition.content_type

        await existing_artifact_definition.save()

    async def get_repository_config(self, branch_name: str, commit: str) -> Optional[InfrahubRepositoryConfig]:
        branch_wt = self.get_worktree(identifier=commit or branch_name)

        config_file_name = ".infrahub.yml"
        config_file = Path(os.path.join(branch_wt.directory, config_file_name))
        if not config_file.is_file():
            log.debug(
                f"Unable to find the configuration file {config_file_name}, skipping",
                repository=self.name,
                branch=branch_name,
                commit=commit,
            )
            return

        config_file_content = config_file.read_text(encoding="utf-8")
        try:
            data = yaml.safe_load(config_file_content)
        except yaml.YAMLError as exc:
            await self.log.error(
                f"Unable to load the configuration file in YAML format {config_file_name} : {exc}",
                repository=self.name,
                branch=branch_name,
                commit=commit,
            )
            return

        try:
            configuration = InfrahubRepositoryConfig(**data)
            await self.log.info(f"Successfully parsed {config_file_name}")
            return configuration
        except PydanticValidationError as exc:
            await self.log.error(
                f"Unable to load the configuration file {config_file_name}, the format is not valid  : {exc}",
                repository=self.name,
                branch=branch_name,
                commit=commit,
            )
            return

    async def import_schema_files(self, branch_name: str, commit: str, config_file: InfrahubRepositoryConfig) -> None:
        # pylint: disable=too-many-branches
        branch_wt = self.get_worktree(identifier=commit or branch_name)

        schemas_data: List[YamlFile] = []

        for schema in config_file.schemas:
            full_schema = Path(os.path.join(branch_wt.directory, schema))
            if not full_schema.exists():
                await self.log.warning(
                    f"Unable to find the schema {schema}", repository=self.name, branch=branch_name, commit=commit
                )
                continue

            if full_schema.is_file():
                schema_file = YamlFile(identifier=str(schema), location=full_schema)
                schema_file.load_content()
                schemas_data.append(schema_file)
            elif full_schema.is_dir():
                files = await self.find_files(
                    extension=["yaml", "yml", "json"],
                    branch_name=branch_name,
                    commit=commit,
                    directory=full_schema,
                    recursive=True,
                )
                for item in files:
                    identifier = item.replace(branch_wt.directory, "")
                    schema_file = YamlFile(identifier=identifier, location=item)
                    schema_file.load_content()
                    schemas_data.append(schema_file)

        has_error = False
        for schema_file in schemas_data:
            if schema_file.valid:
                continue
            await self.log.error(
                f"Unable to load the file {schema_file.identifier}, {schema_file.error_message}",
                repository=self.name,
                branch=branch_name,
                commit=commit,
            )
            has_error = True

        if has_error:
            return

        # Valid data format of content
        for schema_file in schemas_data:
            try:
                self.client.schema.validate(schema_file.content)
            except PydanticValidationError as exc:
                await self.log.error(
                    f"Schema not valid, found '{len(exc.errors())}' error(s) in {schema_file.identifier} : {exc}",
                    repository=self.name,
                    branch=branch_name,
                    commit=commit,
                )
                has_error = True

        if has_error:
            return

        _, errors = await self.client.schema.load(schemas=[item.content for item in schemas_data], branch=branch_name)

        if errors:
            error_messages = []

            if "detail" in errors:
                for error in errors["detail"]:
                    loc_str = [str(item) for item in error["loc"][1:]]
                    error_messages.append(f"{'/'.join(loc_str)} | {error['msg']} ({error['type']})")
            elif "error" in errors:
                error_messages.append(f"{errors.get('error')}")
            else:
                error_messages.append(f"{errors}")

            await self.log.error(
                f"Unable to load the schema : {', '.join(error_messages)}", repository=self.name, commit=commit
            )

            return

        for schema_file in schemas_data:
            await self.log.info(
                f"schema '{schema_file.identifier}' loaded successfully!", repository=self.name, commit=commit
            )

    async def import_all_graphql_query(self, branch_name: str, commit: str) -> None:
        """Search for all .gql file and import them as GraphQL query."""

        log.debug("Importing all GraphQL Queries", repository=self.name, branch=branch_name, commit=commit)

        local_queries = {query.name: query for query in await self.find_graphql_queries(commit=commit)}
        if not local_queries:
            return

        queries_in_graph = {
            query.name.value: query
            for query in await self.client.filters(
                kind=InfrahubKind.GRAPHQLQUERY, branch=branch_name, repository__ids=[str(self.id)]
            )
        }

        present_in_both, only_graph, only_local = compare_lists(
            list1=list(queries_in_graph.keys()), list2=list(local_queries.keys())
        )

        for query_name in only_local:
            query = local_queries[query_name]
            await self.log.info(
                f"New Graphql Query {query_name!r} found, creating",
                repository=self.name,
                branch=branch_name,
                commit=commit,
            )
            await self.create_graphql_query(branch_name=branch_name, name=query_name, query_string=query.query)

        for query_name in present_in_both:
            local_query = local_queries[query_name]
            graph_query = queries_in_graph[query_name]
            if local_query.query != graph_query.query.value:
                await self.log.info(
                    f"New version of the Graphql Query {query_name!r} found, updating",
                    repository=self.name,
                    branch=branch_name,
                    commit=commit,
                )
                graph_query.query.value = local_query.query
                await graph_query.save()

        for query_name in only_graph:
            graph_query = queries_in_graph[query_name]
            await self.log.info(
                f"Graphql Query {query_name!r} not found locally, deleting",
                repository=self.name,
                branch=branch_name,
                commit=commit,
            )
            await graph_query.delete()

    async def create_graphql_query(self, branch_name: str, name: str, query_string: str) -> InfrahubNode:
        data = {"name": name, "query": query_string, "repository": self.id}

        schema = await self.client.schema.get(kind=InfrahubKind.GRAPHQLQUERY, branch=branch_name)
        create_payload = self.client.schema.generate_payload_create(
            schema=schema,
            data=data,
            source=self.id,
            is_protected=True,
        )
        obj = await self.client.create(kind=InfrahubKind.GRAPHQLQUERY, branch=branch_name, **create_payload)
        await obj.save()
        return obj

    async def import_python_check_definitions(
        self, branch_name: str, commit: str, config_file: InfrahubRepositoryConfig
    ) -> None:
        commit_wt = self.get_worktree(identifier=commit)
        branch_wt = self.get_worktree(identifier=commit or branch_name)

        # Ensure the path for this repository is present in sys.path
        if self.directory_root not in sys.path:
            sys.path.append(self.directory_root)

        checks = []
        for check in config_file.check_definitions:
            log.debug(self.name, import_type="check_definition", file=check.file_path)

            file_info = extract_repo_file_information(
                full_filename=os.path.join(branch_wt.directory, check.file_path.as_posix()),
                repo_directory=self.directory_root,
                worktree_directory=commit_wt.directory,
            )
            try:
                module = importlib.import_module(file_info.module_name)
            except ModuleNotFoundError as exc:
                await self.log.warning(
                    self.name, import_type="check_definition", file=check.file_path.as_posix(), error=str(exc)
                )
                continue

            checks.extend(
                await self.get_check_definition(
                    branch_name=branch_name,
                    module=module,
                    file_path=file_info.relative_path_file,
                    check_definition=check,
                )
            )

        local_check_definitions = {check.name: check for check in checks}
        check_definition_in_graph = {
            check.name.value: check
            for check in await self.client.filters(
                kind=InfrahubKind.CHECKDEFINITION, branch=branch_name, repository__ids=[str(self.id)]
            )
        }

        present_in_both, only_graph, only_local = compare_lists(
            list1=list(check_definition_in_graph.keys()), list2=list(local_check_definitions.keys())
        )

        for check_name in only_local:
            await self.log.info(
                f"New CheckDefinition {check_name!r} found, creating",
                repository=self.name,
                branch=branch_name,
                commit=commit,
            )
            await self.create_python_check_definition(
                branch_name=branch_name, check=local_check_definitions[check_name]
            )

        for check_name in present_in_both:
            if not await self.compare_python_check_definition(
                check=local_check_definitions[check_name],
                existing_check=check_definition_in_graph[check_name],
            ):
                await self.log.info(
                    f"New version of CheckDefinition {check_name!r} found, updating",
                    repository=self.name,
                    branch=branch_name,
                    commit=commit,
                )
                await self.update_python_check_definition(
                    check=local_check_definitions[check_name],
                    existing_check=check_definition_in_graph[check_name],
                )

        for check_name in only_graph:
            await self.log.info(
                f"CheckDefinition '{check_name!r}' not found locally, deleting",
                repository=self.name,
                branch=branch_name,
                commit=commit,
            )
            await check_definition_in_graph[check_name].delete()

    async def import_python_transforms(
        self, branch_name: str, commit: str, config_file: InfrahubRepositoryConfig
    ) -> None:
        commit_wt = self.get_worktree(identifier=commit)
        branch_wt = self.get_worktree(identifier=commit or branch_name)

        # Ensure the path for this repository is present in sys.path
        if self.directory_root not in sys.path:
            sys.path.append(self.directory_root)

        transforms = []
        for transform in config_file.python_transforms:
            log.debug(self.name, import_type="python_transform", file=transform.file_path)

            file_info = extract_repo_file_information(
                full_filename=os.path.join(branch_wt.directory, transform.file_path.as_posix()),
                repo_directory=self.directory_root,
                worktree_directory=commit_wt.directory,
            )
            try:
                module = importlib.import_module(file_info.module_name)
            except ModuleNotFoundError as exc:
                await self.log.warning(
                    self.name, import_type="python_transform", file=transform.file_path.as_posix(), error=str(exc)
                )
                continue

            transforms.extend(
                await self.get_python_transforms(
                    branch_name=branch_name,
                    module=module,
                    file_path=file_info.relative_path_file,
                    transform=transform,
                )
            )

        local_transform_definitions = {transform.name: transform for transform in transforms}
        transform_definition_in_graph = {
            transform.name.value: transform
            for transform in await self.client.filters(
                kind="CoreTransformPython", branch=branch_name, repository__ids=[str(self.id)]
            )
        }

        present_in_both, only_graph, only_local = compare_lists(
            list1=list(transform_definition_in_graph.keys()), list2=list(local_transform_definitions.keys())
        )

        for transform_name in only_local:
            await self.log.info(
                f"New TransformPython {transform_name!r} found, creating",
                repository=self.name,
                branch=branch_name,
                commit=commit,
            )
            await self.create_python_transform(
                branch_name=branch_name, transform=local_transform_definitions[transform_name]
            )

        for transform_name in present_in_both:
            if not await self.compare_python_transform(
                local_transform=local_transform_definitions[transform_name],
                existing_transform=transform_definition_in_graph[transform_name],
            ):
                await self.log.info(
                    f"New version of TransformPython {transform_name!r} found, updating",
                    repository=self.name,
                    branch=branch_name,
                    commit=commit,
                )
                await self.update_python_transform(
                    local_transform=local_transform_definitions[transform_name],
                    existing_transform=transform_definition_in_graph[transform_name],
                )

        for transform_name in only_graph:
            await self.log.info(
                f"TransformPython {transform_name!r} not found locally, deleting",
                repository=self.name,
                branch=branch_name,
                commit=commit,
            )
            await transform_definition_in_graph[transform_name].delete()

    async def get_check_definition(
        self,
        branch_name: str,
        module: types.ModuleType,
        file_path: str,
        check_definition: InfrahubCheckDefinitionConfig,
    ) -> List[CheckDefinitionInformation]:
        if check_definition.class_name not in dir(module):
            return []

        checks = []
        check_class = getattr(module, check_definition.class_name)
        graphql_query = await self.client.get(
            kind=InfrahubKind.GRAPHQLQUERY, branch=branch_name, id=str(check_class.query), populate_store=True
        )
        try:
            checks.append(
                CheckDefinitionInformation(
                    name=check_definition.name,
                    repository=str(self.id),
                    class_name=check_definition.class_name,
                    check_class=check_class,
                    file_path=file_path,
                    query=str(graphql_query.id),
                    timeout=check_class.timeout,
                    rebase=check_class.rebase,
                    parameters=check_definition.parameters,
                    targets=check_definition.targets,
                )
            )

        except Exception as exc:  # pylint: disable=broad-exception-caught
            await self.log.error(
                f"An error occured while processing the CheckDefinition {check_class.__name__} from {file_path} : {exc} ",
                repository=self.name,
                branch=branch_name,
            )
        return checks

    async def get_python_transforms(
        self, branch_name: str, module: types.ModuleType, file_path: str, transform: InfrahubPythonTransformConfig
    ) -> List[TransformPythonInformation]:
        if transform.class_name not in dir(module):
            return []

        transforms = []
        transform_class = getattr(module, transform.class_name)
        graphql_query = await self.client.get(
            kind=InfrahubKind.GRAPHQLQUERY, branch=branch_name, id=str(transform_class.query), populate_store=True
        )
        try:
            transforms.append(
                TransformPythonInformation(
                    name=transform.name,
                    repository=str(self.id),
                    class_name=transform.class_name,
                    transform_class=transform_class,
                    file_path=file_path,
                    query=str(graphql_query.id),
                    timeout=transform_class.timeout,
                    rebase=transform_class.rebase,
                )
            )

        except Exception as exc:  # pylint: disable=broad-exception-caught
            await self.log.error(
                f"An error occured while processing the PythonTransform {transform.name} from {file_path} : {exc} ",
                repository=self.name,
                branch=branch_name,
            )

        return transforms

    async def create_python_check_definition(self, branch_name: str, check: CheckDefinitionInformation) -> InfrahubNode:
        data = {
            "name": check.name,
            "repository": check.repository,
            "query": check.query,
            "file_path": check.file_path,
            "class_name": check.class_name,
            "rebase": check.rebase,
            "timeout": check.timeout,
            "parameters": check.parameters,
        }

        if check.targets:
            data["targets"] = check.targets

        schema = await self.client.schema.get(kind=InfrahubKind.CHECKDEFINITION, branch=branch_name)

        create_payload = self.client.schema.generate_payload_create(
            schema=schema,
            data=data,
            source=self.id,
            is_protected=True,
        )
        obj = await self.client.create(kind=InfrahubKind.CHECKDEFINITION, branch=branch_name, **create_payload)
        await obj.save()

        return obj

    async def update_python_check_definition(
        self,
        check: CheckDefinitionInformation,
        existing_check: InfrahubNode,
    ) -> None:
        if existing_check.query.id != check.query:
            existing_check.query = {"id": check.query, "source": str(self.id), "is_protected": True}

        if existing_check.file_path.value != check.file_path:
            existing_check.file_path.value = check.file_path

        if existing_check.rebase.value != check.rebase:
            existing_check.rebase.value = check.rebase

        if existing_check.timeout.value != check.timeout:
            existing_check.timeout.value = check.timeout

        if existing_check.parameters.value != check.parameters:
            existing_check.parameters.value = check.parameters

        await existing_check.save()

    @classmethod
    async def compare_python_check_definition(
        cls, check: CheckDefinitionInformation, existing_check: InfrahubNode
    ) -> bool:
        """Compare an existing Python Check Object with a Check Class
        and identify if we need to update the object in the database."""
        # pylint: disable=too-many-boolean-expressions
        if (
            existing_check.query.id != check.query
            or existing_check.file_path.value != check.file_path
            or existing_check.timeout.value != check.timeout
            or existing_check.rebase.value != check.rebase
            or existing_check.class_name.value != check.class_name
            or existing_check.parameters.value != check.parameters
        ):
            return False
        return True

    async def create_python_transform(self, branch_name: str, transform: TransformPythonInformation) -> InfrahubNode:
        schema = await self.client.schema.get(kind="CoreTransformPython", branch=branch_name)
        data = {
            "name": transform.name,
            "repository": transform.repository,
            "query": transform.query,
            "file_path": transform.file_path,
            "class_name": transform.class_name,
            "rebase": transform.rebase,
            "timeout": transform.timeout,
        }
        create_payload = self.client.schema.generate_payload_create(
            schema=schema,
            data=data,
            source=self.id,
            is_protected=True,
        )
        obj = await self.client.create(kind="CoreTransformPython", branch=branch_name, **create_payload)
        await obj.save()
        return obj

    async def update_python_transform(
        self, existing_transform: InfrahubNode, local_transform: TransformPythonInformation
    ) -> None:
        if existing_transform.query.id != local_transform.query:
            existing_transform.query = {"id": local_transform.query, "source": str(self.id), "is_protected": True}

        if existing_transform.file_path.value != local_transform.file_path:
            existing_transform.file_path.value = local_transform.file_path

        if existing_transform.timeout.value != local_transform.timeout:
            existing_transform.timeout.value = local_transform.timeout

        if existing_transform.rebase.value != local_transform.rebase:
            existing_transform.rebase.value = local_transform.rebase

        await existing_transform.save()

    @classmethod
    async def compare_python_transform(
        cls, existing_transform: InfrahubNode, local_transform: TransformPythonInformation
    ) -> bool:
        if (
            existing_transform.query.id != local_transform.query
            or existing_transform.file_path.value != local_transform.file_path
            or existing_transform.timeout.value != local_transform.timeout
            or existing_transform.rebase.value != local_transform.rebase
        ):
            return False
        return True

    async def import_all_python_files(self, branch_name: str, commit: str, config_file: InfrahubRepositoryConfig):
        await self.import_python_check_definitions(branch_name=branch_name, commit=commit, config_file=config_file)
        await self.import_python_transforms(branch_name=branch_name, commit=commit, config_file=config_file)

    async def find_files(
        self,
        extension: Union[str, List[str]],
        branch_name: Optional[str] = None,
        commit: Optional[str] = None,
        directory: Optional[str] = None,
        recursive: bool = True,
    ) -> List[str]:
        """Return the absolute path of all files matching a specific extension in a given Branch or Commit."""
        if not branch_name and not commit:
            raise ValueError("Either branch_name or commit must be provided.")
        branch_wt = self.get_worktree(identifier=commit or branch_name)

        search_dir = branch_wt.directory
        if directory:
            search_dir = os.path.join(search_dir, directory)

        files = []
        if isinstance(extension, str):
            files.extend(glob.glob(f"{search_dir}/**/*.{extension}", recursive=recursive))
            files.extend(glob.glob(f"{search_dir}/**/.*.{extension}", recursive=recursive))
        elif isinstance(extension, list):
            for ext in extension:
                files.extend(glob.glob(f"{search_dir}/**/*.{ext}", recursive=recursive))
                files.extend(glob.glob(f"{search_dir}/**/.*.{ext}", recursive=recursive))
        return files

    async def find_graphql_queries(self, commit: str) -> List[GraphQLQueryInformation]:
        """Return the information about all GraphQL Queries present in a specific commit."""
        queries: List[GraphQLQueryInformation] = []
        query_files = await self.find_files(extension=["gql"], commit=commit)

        for query_file in query_files:
            filename = os.path.basename(query_file)
            name = os.path.splitext(filename)[0]

            queries.append(
                GraphQLQueryInformation(
                    name=name,
                    filename=filename,
                    query=Path(query_file).read_text(encoding="UTF-8"),
                )
            )
        return queries

    async def get_file(self, commit: str, location: str) -> str:
        commit_worktree = self.get_commit_worktree(commit=commit)

        self.validate_location(commit=commit, worktree_directory=commit_worktree.directory, file_path=location)

        full_filename = os.path.join(commit_worktree.directory, location)

        with open(full_filename, "r", encoding="UTF-8") as obj:
            content = obj.read()

        return content

    async def render_jinja2_template(self, commit: str, location: str, data: dict):
        commit_worktree = self.get_commit_worktree(commit=commit)

        self.validate_location(commit=commit, worktree_directory=commit_worktree.directory, file_path=location)

        try:
            templateLoader = jinja2.FileSystemLoader(searchpath=commit_worktree.directory)
            templateEnv = jinja2.Environment(loader=templateLoader, trim_blocks=True, lstrip_blocks=True)
            template = templateEnv.get_template(location)
            return template.render(**data)
        except Exception as exc:
            log.error(exc, exc_info=True, repository=self.name, commit=commit, location=location)
            raise TransformError(repository_name=self.name, commit=commit, location=location, message=str(exc)) from exc

    async def execute_python_check(
        self,
        branch_name: str,
        commit: str,
        location: str,
        class_name: str,
        client: InfrahubClient,
        params: Optional[Dict] = None,
    ) -> InfrahubCheck:
        """Execute A Python Check stored in the repository."""

        commit_worktree = self.get_commit_worktree(commit=commit)

        self.validate_location(commit=commit, worktree_directory=commit_worktree.directory, file_path=location)

        # Ensure the path for this repository is present in sys.path
        if self.directory_root not in sys.path:
            sys.path.append(self.directory_root)

        try:
            file_info = extract_repo_file_information(
                full_filename=os.path.join(commit_worktree.directory, location),
                repo_directory=self.directory_root,
                worktree_directory=commit_worktree.directory,
            )

            module = importlib.import_module(file_info.module_name)

            check_class: InfrahubCheck = getattr(module, class_name)

            check = await check_class.init(
                root_directory=commit_worktree.directory, branch=branch_name, client=client, params=params
            )
            await check.run()

            return check

        except ModuleNotFoundError as exc:
            error_msg = "Unable to load the check file"
            log.error(error_msg, repository=self.name, branch=branch_name, commit=commit, location=location)
            raise CheckError(
                repository_name=self.name, class_name=class_name, commit=commit, location=location, message=error_msg
            ) from exc

        except AttributeError as exc:
            error_msg = f"Unable to find the class {class_name}"
            log.error(
                error_msg,
                repository=self.name,
                branch=branch_name,
                commit=commit,
                class_name=class_name,
                location=location,
            )
            raise CheckError(
                repository_name=self.name, class_name=class_name, commit=commit, location=location, message=error_msg
            ) from exc

        except Exception as exc:
            log.critical(
                exc,
                exc_info=True,
                repository=self.name,
                branch=branch_name,
                commit=commit,
                class_name=class_name,
                location=location,
            )
            raise CheckError(
                repository_name=self.name, class_name=class_name, commit=commit, location=location, message=str(exc)
            ) from exc

    async def execute_python_transform(
        self, branch_name: str, commit: str, location: str, client: InfrahubClient, data: Optional[dict] = None
    ) -> Any:
        """Execute A Python Transform stored in the repository."""

        if "::" not in location:
            raise ValueError("Transformation location not valid, it must contains a double colons (::)")

        file_path, class_name = location.split("::")
        commit_worktree = self.get_commit_worktree(commit=commit)

        log.debug(
            f"Will run Python Transform from {class_name} at {location}",
            repository=self.name,
            branch=branch_name,
            commit=commit,
            location=location,
        )

        self.validate_location(commit=commit, worktree_directory=commit_worktree.directory, file_path=file_path)

        # Ensure the path for this repository is present in sys.path
        if self.directory_root not in sys.path:
            sys.path.append(self.directory_root)

        try:
            file_info = extract_repo_file_information(
                full_filename=os.path.join(commit_worktree.directory, file_path),
                repo_directory=self.directory_root,
                worktree_directory=commit_worktree.directory,
            )

            module = importlib.import_module(file_info.module_name)

            transform_class: InfrahubTransform = getattr(module, class_name)

            transform = await transform_class.init(
                root_directory=commit_worktree.directory, branch=branch_name, client=client
            )
            return await transform.run(data=data)

        except ModuleNotFoundError as exc:
            error_msg = f"Unable to load the transform file {location}"
            log.error(error_msg, repository=self.name, branch=branch_name, commit=commit, location=location)
            raise TransformError(
                repository_name=self.name, commit=commit, location=location, message=error_msg
            ) from exc

        except AttributeError as exc:
            error_msg = f"Unable to find the class {class_name} in {location}"
            log.error(error_msg, repository=self.name, branch=branch_name, commit=commit, location=location)
            raise TransformError(
                repository_name=self.name, commit=commit, location=location, message=error_msg
            ) from exc

        except Exception as exc:
            log.critical(exc, exc_info=True, repository=self.name, branch=branch_name, commit=commit, location=location)
            raise TransformError(repository_name=self.name, commit=commit, location=location, message=str(exc)) from exc

    async def artifact_generate(
        self,
        branch_name: str,
        commit: str,
        artifact: InfrahubNode,
        target: InfrahubNode,
        definition: InfrahubNode,
        transformation: InfrahubNode,
        query: InfrahubNode,
    ) -> ArtifactGenerateResult:
        variables = target.extract(params=definition.parameters.value)
        response = await self.client.query_gql_query(
            name=query.name.value,
            variables=variables,
            update_group=True,
            subscribers=[artifact.id],
            tracker="artifact-query-graphql-data",
            branch_name=branch_name,
            rebase=transformation.rebase.value,
            timeout=transformation.timeout.value,
        )

        if transformation.typename == InfrahubKind.TRANSFORMJINJA2:
            artifact_content = await self.render_jinja2_template(
                commit=commit, location=transformation.template_path.value, data=response
            )
        elif transformation.typename == "CoreTransformPython":
            transformation_location = f"{transformation.file_path.value}::{transformation.class_name.value}"
            artifact_content = await self.execute_python_transform(
                branch_name=branch_name,
                commit=commit,
                location=transformation_location,
                data=response,
                client=self.client,
            )

        if definition.content_type.value == "application/json":
            artifact_content_str = ujson.dumps(artifact_content, indent=2)
        elif definition.content_type.value == "text/plain":
            artifact_content_str = artifact_content

        checksum = hashlib.md5(bytes(artifact_content_str, encoding="utf-8")).hexdigest()

        if artifact.checksum.value == checksum:
            return ArtifactGenerateResult(
                changed=False, checksum=checksum, storage_id=artifact.storage_id.value, artifact_id=artifact.id
            )

        resp = await self.client.object_store.upload(content=artifact_content_str, tracker="artifact-upload-content")
        storage_id = resp["identifier"]

        artifact.checksum.value = checksum
        artifact.storage_id.value = storage_id
        artifact.status.value = "Ready"
        await artifact.save()

        return ArtifactGenerateResult(changed=True, checksum=checksum, storage_id=storage_id, artifact_id=artifact.id)

    async def render_artifact(
        self, artifact: InfrahubNode, message: Union[messages.CheckArtifactCreate, messages.RequestArtifactGenerate]
    ) -> ArtifactGenerateResult:
        response = await self.client.query_gql_query(
            name=message.query,
            variables=message.variables,
            update_group=True,
            subscribers=[artifact.id],
            tracker="artifact-query-graphql-data",
            branch_name=message.branch_name,
            rebase=message.rebase,
            timeout=message.timeout,
        )

        if message.transform_type == InfrahubKind.TRANSFORMJINJA2:
            artifact_content = await self.render_jinja2_template(
                commit=message.commit, location=message.transform_location, data=response
            )
        elif message.transform_type == "CoreTransformPython":
            artifact_content = await self.execute_python_transform(
                branch_name=message.branch_name,
                commit=message.commit,
                location=message.transform_location,
                data=response,
                client=self.client,
            )

        if message.content_type == "application/json":
            artifact_content_str = ujson.dumps(artifact_content, indent=2)
        elif message.content_type == "text/plain":
            artifact_content_str = artifact_content

        checksum = hashlib.md5(bytes(artifact_content_str, encoding="utf-8")).hexdigest()

        if artifact.checksum.value == checksum:
            return ArtifactGenerateResult(
                changed=False, checksum=checksum, storage_id=artifact.storage_id.value, artifact_id=artifact.id
            )

        resp = await self.client.object_store.upload(content=artifact_content_str, tracker="artifact-upload-content")
        storage_id = resp["identifier"]

        artifact.checksum.value = checksum
        artifact.storage_id.value = storage_id
        artifact.status.value = "Ready"
        await artifact.save()
        return ArtifactGenerateResult(changed=True, checksum=checksum, storage_id=storage_id, artifact_id=artifact.id)

    def validate_location(self, commit: str, worktree_directory: str, file_path: str) -> None:
        if not os.path.exists(os.path.join(worktree_directory, file_path)):
            raise FileNotFound(repository_name=self.name, commit=commit, location=file_path)


class InfrahubRepository(InfrahubRepositoryBase):
    """
    Primary type of Git repository, with deep integration within Infrahub.

    Eventually we should rename this class InfrahubIntegratedRepository
    """

    def get_commit_value(self, branch_name: str, remote: bool = False) -> str:
        branches = None
        if remote:
            branches = self.get_branches_from_remote()
        else:
            branches = self.get_branches_from_local(include_worktree=False)

        if branch_name not in branches:
            raise ValueError(f"Branch {branch_name} not found.")

        return str(branches[branch_name].commit)

    async def create_branch_in_git(
        self, branch_name: str, branch_id: Optional[str] = None, push_origin: bool = True
    ) -> bool:
        """Create new branch in the repository, assuming the branch has been created in the graph already."""

        repo = self.get_git_repo_main()

        # Check if the branch already exists locally, if it does do nothing
        local_branches = self.get_branches_from_local(include_worktree=False)
        if branch_name in local_branches:
            return False

        # TODO Catch potential exceptions coming from repo.git.branch & repo.git.worktree
        repo.git.branch(branch_name)
        self.create_branch_worktree(branch_name=branch_name, branch_id=branch_id or branch_name)

        # If there is not remote configured, we are done
        #  Since the branch is a match for the main branch we don't need to create a commit worktree
        # If there is a remote, Check if there is an existing remote branch with the same name and if so track it.
        if not self.has_origin:
            log.debug(
                f"Branch {branch_name} created in Git without tracking a remote branch.",
                repository=self.name,
                branch=branch_name,
            )
            return True

        remote_branch = [br for br in repo.remotes.origin.refs if br.name == f"origin/{branch_name}"]

        if remote_branch:
            br_repo = self.get_git_repo_worktree(identifier=branch_name)
            br_repo.head.reference.set_tracking_branch(remote_branch[0])
            br_repo.remotes.origin.pull(branch_name)
            self.create_commit_worktree(str(br_repo.head.reference.commit))
            log.debug(
                f"Branch {branch_name} created in Git, tracking remote branch {remote_branch[0]}.",
                repository=self.name,
                branch=branch_name,
            )
        else:
            log.debug(f"Branch {branch_name} created in Git without tracking a remote branch.", repository=self.name)

        if push_origin:
            await self.push(branch_name)

        return True

    async def sync(self) -> None:
        """Synchronize the repository with its remote origin and with the database.

        By default the sync will focus only on the branches pulled from origin that have some differences with the local one.
        """

        log.info("Starting the synchronization.", repository=self.name)

        await self.fetch()

        new_branches, updated_branches = await self.compare_local_remote()

        if not new_branches and not updated_branches:
            return

        log.debug(f"New Branches {new_branches}, Updated Branches {updated_branches}", repository=self.name)

        # TODO need to handle properly the situation when a branch is not valid.
        for branch_name in new_branches:
            is_valid = await self.validate_remote_branch(branch_name=branch_name)
            if not is_valid:
                continue

            try:
                branch = await self.create_branch_in_graph(branch_name=branch_name)
            except GraphQLError as exc:
                if "already exist" not in exc.errors[0]["message"]:
                    raise
                branch = await self.client.branch.get(branch_name=branch_name)

            await self.create_branch_in_git(branch_name=branch.name, branch_id=branch.id)

            commit = self.get_commit_value(branch_name=branch_name, remote=False)
            self.create_commit_worktree(commit=commit)
            await self.update_commit_value(branch_name=branch_name, commit=commit)

            await self.import_objects_from_files(branch_name=branch_name, commit=commit)

        for branch_name in updated_branches:
            is_valid = await self.validate_remote_branch(branch_name=branch_name)
            if not is_valid:
                continue

            commit_after = await self.pull(branch_name=branch_name)
            await self.import_objects_from_files(branch_name=branch_name, commit=commit_after)

            if commit_after is True:
                log.warning(
                    f"An update was detected but the commit remained the same after pull() ({commit_after}).",
                    repository=self.name,
                    branch=branch_name,
                )

        return

    async def push(self, branch_name: str) -> bool:
        """Push a given branch to the remote Origin repository"""

        if not self.has_origin:
            return False

        log.debug(
            f"Pushing the latest update to the remote origin for the branch '{branch_name}'", repository=self.name
        )

        # TODO Catch potential exceptions coming from origin.push
        repo = self.get_git_repo_worktree(identifier=branch_name)
        repo.remotes.origin.push(branch_name)

        return True

    async def merge(self, source_branch: str, dest_branch: str, push_remote: bool = True) -> bool:
        """Merge the source branch into the destination branch.

        After the rebase we need to resync the data
        """
        repo = self.get_git_repo_worktree(identifier=dest_branch)
        if not repo:
            raise ValueError(f"Unable to identify the worktree for the branch : {dest_branch}")

        commit_before = str(repo.head.commit)
        commit = self.get_commit_value(branch_name=source_branch, remote=False)

        try:
            repo.git.merge(commit)
        except GitCommandError as exc:
            repo.git.merge("--abort")
            raise RepositoryError(identifier=self.name, message=exc.stderr) from exc

        commit_after = str(repo.head.commit)

        if commit_after == commit_before:
            return False

        self.create_commit_worktree(commit_after)
        await self.update_commit_value(branch_name=dest_branch, commit=commit_after)

        if self.has_origin and push_remote:
            await self.push(branch_name=dest_branch)

        return str(commit_after)

    async def rebase(self, branch_name: str, source_branch: str = "main", push_remote: bool = True) -> bool:
        """Rebase the current branch with main.

        Technically we are not doing a Git rebase because it will change the git history
        We'll merge the content of the source_branch into branch_name instead to keep the history clear.

        TODO need to see how we manage conflict

        After the rebase we need to resync the data
        """

        response = await self.merge(dest_branch=branch_name, source_branch=source_branch, push_remote=push_remote)

        return response


class InfrahubReadOnlyRepository(InfrahubRepositoryBase):
    """
    Repository with only read-only access to the remote repo
    """

    is_read_only: bool = True
    ref: Optional[str] = Field(None, description="Ref to track on the external repository")
    infrahub_branch_name: Optional[str] = Field(
        None, description="Infrahub branch on which to sync the remote repository"
    )

    @classmethod
    async def new(cls, service: Optional[InfrahubServices] = None, **kwargs):
        service = service or InfrahubServices()

        if "ref" not in kwargs or "infrahub_branch_name" not in kwargs:
            raise ValueError("ref and infrahub_branch_name are mandatory to initialize a new Read-Only repository")

        self = cls(service=service, **kwargs)
        await self.create_locally(checkout_ref=self.ref, infrahub_branch_name=self.infrahub_branch_name)
        log.info("Created the new project locally.", repository=self.name)
        return self

    def get_commit_value(self, branch_name: str, remote: bool = False) -> str:
        """Always get the latest commit for this repository's ref on the remote"""
        git_repo = self.get_git_repo_main()
        git_repo.remotes.origin.fetch()

        refs = (f"origin/{self.ref}", self.ref)
        commit = None
        for possible_ref in refs:
            try:
                commit = git_repo.commit(possible_ref)
                break
            except BadName:
                ...
        if not commit:
            log.error(f"No object found for refs {refs} on repository {self.name}")
            raise ValueError(f"Ref {self.ref} not found.")

        return str(commit)

    async def sync_from_remote(self, commit: Optional[str] = None) -> None:
        if not commit:
            commit = self.get_commit_value(branch_name=self.ref, remote=True)
        local_branches = self.get_branches_from_local()
        if self.ref in local_branches and commit == local_branches[self.ref].commit:
            return
        self.create_commit_worktree(commit=commit)
        await self.import_objects_from_files(branch_name=self.infrahub_branch_name, commit=commit)
        await self.update_commit_value(branch_name=self.infrahub_branch_name, commit=commit)


async def get_initialized_repo(
    repository_id: str, name: str, service: InfrahubServices, repository_kind: str
) -> Union[InfrahubReadOnlyRepository, InfrahubRepository]:
    if repository_kind == InfrahubKind.REPOSITORY:
        return await InfrahubRepository.init(id=repository_id, name=name, client=service._client, service=service)

    if repository_kind == InfrahubKind.READONLYREPOSITORY:
        return await InfrahubReadOnlyRepository.init(
            id=repository_id, name=name, client=service._client, service=service
        )

    raise NotImplementedError(f"The repository kind {repository_kind} has not been implemented")<|MERGE_RESOLUTION|>--- conflicted
+++ resolved
@@ -35,12 +35,8 @@
 from pydantic import ValidationError as PydanticValidationError
 from pydantic.v1 import BaseModel, Field
 
-<<<<<<< HEAD
 from infrahub import config
-=======
-import infrahub.config as config
 from infrahub.core.branch import Branch
->>>>>>> 50879b80
 from infrahub.core.constants import InfrahubKind
 from infrahub.exceptions import (
     CheckError,
