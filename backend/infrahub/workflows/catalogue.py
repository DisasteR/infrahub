--- conflicted
+++ resolved
@@ -130,9 +130,6 @@
     GIT_REPOSITORIES_CREATE_BRANCH,
     REQUEST_ARTIFACT_GENERATE,
     BRANCH_REBASE,
-<<<<<<< HEAD
     REQUEST_ARTIFACT_DEFINITION_GENERATE,
-=======
     REQUEST_GENERATOR_RUN,
->>>>>>> 5aa626f7
 ]