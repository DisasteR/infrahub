import os
from pathlib import Path

import pytest
import ujson
from infrahub_sdk import Config, InfrahubClient
from pytest_httpx import HTTPXMock

from infrahub.core import registry
from infrahub.core.branch import Branch
from infrahub.core.constants import DiffAction, InfrahubKind, SchemaPathType
from infrahub.core.diff.model.diff import DiffElementType
from infrahub.core.initialization import create_branch
from infrahub.core.node import Node
from infrahub.database import InfrahubDatabase
from infrahub.message_bus.messages import RequestProposedChangeSchemaIntegrity
from infrahub.message_bus.operations.requests import proposed_change
from infrahub.message_bus.types import ProposedChangeBranchDiff
from infrahub.services import InfrahubServices


@pytest.fixture
def service_all(db: InfrahubDatabase, helper):
    config = Config(address="http://mock", insert_tracker=True)
    client = InfrahubClient(config=config)
    bus_simulator = helper.get_message_bus_simulator()
    service = InfrahubServices(message_bus=bus_simulator, client=client, database=db)
    bus_simulator.service = service

    return service


SOURCE_BRANCH_A = "branch2"
DST_BRANCH_A = "main"


@pytest.fixture
async def mock_schema_query_02(helper, httpx_mock: HTTPXMock) -> HTTPXMock:
    response_text = Path(os.path.join(helper.get_fixtures_dir(), "schemas", "schema_02.json")).read_text(
        encoding="UTF-8"
    )

    httpx_mock.add_response(method="GET", url="http://mock/api/schema?branch=main", json=ujson.loads(response_text))
    return httpx_mock


@pytest.fixture
def branch_diff_01() -> ProposedChangeBranchDiff:
    diff = ProposedChangeBranchDiff(
        diff_summary=[
            {
                "branch": "branch2",
                "action": "updated",
                "kind": "TestPerson",
                "id": "11111111-1111-1111-1111-111111111111",
                "display_label": "",
                "elements": [
                    {
                        "name": "name",
                        "element_type": DiffElementType.ATTRIBUTE.value,
                        "action": DiffAction.UPDATED.value,
                        "summary": {"added": 0, "updated": 1, "removed": 0},
                    }
                ],
            },
            {
                "branch": "main",
                "action": "updated",
                "kind": "TestPerson",
                "id": "22222222-2222-2222-2222-222222222222",
                "display_label": "",
                "elements": [
                    {
                        "name": "height",
                        "element_type": DiffElementType.ATTRIBUTE.value,
                        "action": DiffAction.UPDATED.value,
                        "summary": {"added": 0, "updated": 1, "removed": 0},
                    },
                    {
                        "name": "cars",
                        "element_type": DiffElementType.RELATIONSHIP_MANY.value,
                        "action": DiffAction.UPDATED.value,
                        "summary": {"added": 0, "updated": 1, "removed": 0},
                        "peers": [
                            {"action": DiffAction.REMOVED.value, "summary": {"added": 0, "updated": 0, "removed": 1}},
                            {"action": DiffAction.ADDED.value, "summary": {"added": 1, "updated": 0, "removed": 0}},
                        ],
                    },
                ],
            },
        ],
        repositories=[],
        subscribers=[],
    )

    return diff


@pytest.fixture
async def branch2(db: InfrahubDatabase):
    return await create_branch(branch_name=SOURCE_BRANCH_A, db=db)


@pytest.fixture
async def schema_integrity_01(
    db: InfrahubDatabase, default_branch, register_core_models_schema, branch_diff_01: ProposedChangeBranchDiff
):
    obj = await Node.init(db=db, schema=InfrahubKind.PROPOSEDCHANGE, branch=default_branch)
    await obj.new(db=db, name="pc1", source_branch=SOURCE_BRANCH_A, destination_branch="main")
    await obj.save(db=db)

    message = RequestProposedChangeSchemaIntegrity(
        proposed_change=obj.id,
        source_branch=SOURCE_BRANCH_A,
        source_branch_sync_with_git=False,
        destination_branch="main",
        branch_diff=branch_diff_01,
    )
    return message


async def test_get_proposed_change_schema_integrity_constraints(
    db: InfrahubDatabase, default_branch: Branch, car_person_schema, schema_integrity_01
):
    schema = registry.schema.get_schema_branch(name=default_branch.name)
    constraints = await proposed_change._get_proposed_change_schema_integrity_constraints(
        message=schema_integrity_01, schema=schema
    )
    non_generate_profile_constraints = [c for c in constraints if c.constraint_name != "node.generate_profile.update"]
    # should be updated/removed when ConstraintValidatorDeterminer is updated (#2592)
<<<<<<< HEAD
    assert len(constraints) == 139
    assert len(non_generate_profile_constraints) == 69
=======
    assert len(constraints) == 159
    assert len(non_generate_profile_constraints) == 94
>>>>>>> db97e50f
    dumped_constraints = [c.model_dump() for c in non_generate_profile_constraints]
    assert {
        "constraint_name": "relationship.optional.update",
        "path": {
            "field_name": "cars",
            "path_type": SchemaPathType.RELATIONSHIP,
            "property_name": "optional",
            "schema_id": None,
            "schema_kind": "TestPerson",
        },
    } in dumped_constraints
    assert {
        "constraint_name": "relationship.peer.update",
        "path": {
            "field_name": "cars",
            "path_type": SchemaPathType.RELATIONSHIP,
            "property_name": "peer",
            "schema_id": None,
            "schema_kind": "TestPerson",
        },
    } in dumped_constraints
    assert {
        "constraint_name": "relationship.cardinality.update",
        "path": {
            "field_name": "cars",
            "path_type": SchemaPathType.RELATIONSHIP,
            "property_name": "cardinality",
            "schema_id": None,
            "schema_kind": "TestPerson",
        },
    } in dumped_constraints
    assert {
        "constraint_name": "relationship.min_count.update",
        "path": {
            "field_name": "cars",
            "path_type": SchemaPathType.RELATIONSHIP,
            "property_name": "min_count",
            "schema_id": None,
            "schema_kind": "TestPerson",
        },
    } in dumped_constraints
    assert {
        "constraint_name": "relationship.max_count.update",
        "path": {
            "field_name": "cars",
            "path_type": SchemaPathType.RELATIONSHIP,
            "property_name": "max_count",
            "schema_id": None,
            "schema_kind": "TestPerson",
        },
    } in dumped_constraints
    assert {
        "constraint_name": "attribute.optional.update",
        "path": {
            "field_name": "height",
            "path_type": SchemaPathType.ATTRIBUTE,
            "property_name": "optional",
            "schema_id": None,
            "schema_kind": "TestPerson",
        },
    } in dumped_constraints
    assert {
        "constraint_name": "attribute.unique.update",
        "path": {
            "field_name": "height",
            "path_type": SchemaPathType.ATTRIBUTE,
            "property_name": "unique",
            "schema_id": None,
            "schema_kind": "TestPerson",
        },
    } in dumped_constraints
    assert {
        "constraint_name": "attribute.optional.update",
        "path": {
            "field_name": "name",
            "path_type": SchemaPathType.ATTRIBUTE,
            "property_name": "optional",
            "schema_id": None,
            "schema_kind": "TestPerson",
        },
    } in dumped_constraints
    assert {
        "constraint_name": "attribute.unique.update",
        "path": {
            "field_name": "name",
            "path_type": SchemaPathType.ATTRIBUTE,
            "property_name": "unique",
            "schema_id": None,
            "schema_kind": "TestPerson",
        },
    } in dumped_constraints
    assert {
        "constraint_name": "node.parent.update",
        "path": {
            "field_name": "parent",
            "path_type": SchemaPathType.NODE,
            "property_name": "parent",
            "schema_id": None,
            "schema_kind": "CoreStandardGroup",
        },
    } in dumped_constraints
    assert {
        "constraint_name": "node.children.update",
        "path": {
            "field_name": "children",
            "path_type": SchemaPathType.NODE,
            "property_name": "children",
            "schema_id": None,
            "schema_kind": "CoreStandardGroup",
        },
    } in dumped_constraints
    assert {
        "constraint_name": "node.parent.update",
        "path": {
            "field_name": "parent",
            "path_type": SchemaPathType.NODE,
            "property_name": "parent",
            "schema_id": None,
            "schema_kind": "CoreGraphQLQueryGroup",
        },
    } in dumped_constraints
    assert {
        "constraint_name": "node.children.update",
        "path": {
            "field_name": "children",
            "path_type": SchemaPathType.NODE,
            "property_name": "children",
            "schema_id": None,
            "schema_kind": "CoreGraphQLQueryGroup",
        },
    } in dumped_constraints


async def test_schema_integrity(
    db: InfrahubDatabase,
    default_branch,
    register_core_models_schema,
    car_person_schema,
    schema_integrity_01,
    service_all,
    car_accord_main: Node,
    car_volt_main: Node,
    person_john_main,
    httpx_mock: HTTPXMock,
):
    branch2 = await create_branch(branch_name=SOURCE_BRANCH_A, db=db)

    person = await Node.init(db=db, schema="TestPerson", branch=branch2)
    await person.new(db=db, name="ALFRED", height=160, cars=[car_accord_main.id])
    await person.save(db=db)

    branch2_schema = registry.schema.get_schema_branch(name=branch2.name)
    person_schema = branch2_schema.get(name="TestPerson")
    name_attr = person_schema.get_attribute(name="name")
    name_attr.regex = r"^[A-Z]+$"
    branch2_schema.set(name="TestPerson", schema=person_schema)

    # Ignore creation of Task Report response
    httpx_mock.add_response(method="POST", url="http://mock/graphql", json={"data": {}})
    await proposed_change.schema_integrity(message=schema_integrity_01, service=service_all)

    checks = await registry.manager.query(db=db, schema=InfrahubKind.SCHEMACHECK)
    assert len(checks) == 1
    check = checks[0]
    assert check.conclusion.value.value == "failure"

    assert check.conflicts.value == [
        {
            "branch": "placeholder",
            "id": person_john_main.id,
            "kind": "TestPerson",
            "name": "schema/TestPerson/name/regex",
            "path": "schema/TestPerson/name/regex",
            "type": "attribute.regex.update",
            # ruff: noqa: E501
            "value": f"Node (TestPerson: {person_john_main.id}) is not compatible with the constraint 'attribute.regex.update' at 'schema/TestPerson/name/regex'",
        }
    ]<|MERGE_RESOLUTION|>--- conflicted
+++ resolved
@@ -128,13 +128,8 @@
     )
     non_generate_profile_constraints = [c for c in constraints if c.constraint_name != "node.generate_profile.update"]
     # should be updated/removed when ConstraintValidatorDeterminer is updated (#2592)
-<<<<<<< HEAD
-    assert len(constraints) == 139
-    assert len(non_generate_profile_constraints) == 69
-=======
     assert len(constraints) == 159
     assert len(non_generate_profile_constraints) == 94
->>>>>>> db97e50f
     dumped_constraints = [c.model_dump() for c in non_generate_profile_constraints]
     assert {
         "constraint_name": "relationship.optional.update",
