--- conflicted
+++ resolved
@@ -152,11 +152,7 @@
       - **query**: the name of the GraphQL query used within this generator
   </TabItem>
   <TabItem value="Queries">
-<<<<<<< HEAD
-    Here the `name` refers to the query's name and `file_path` should point to the Gql file within the repository.
-=======
     Here the `name` refers to the query's name and `file_path` should point to the GraphQL file within the repository.
->>>>>>> e2d529e8
   </TabItem>
 </Tabs>
 
