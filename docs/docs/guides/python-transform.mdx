---
title: Creating a Python transform
---
import Tabs from '@theme/Tabs';
import TabItem from '@theme/TabItem';

# Creating a Python transform

Within Infrahub a [Transform](/topics/transformation) is defined in an [external repository](/topics/repository). However, during development and troubleshooting it is easiest to start from your local computer and run the transform using [infrahubctl transform](/infrahubctl/infrahubctl-transform).

The goal of this guide is to develop a Python Transform and add it to Infrahub, we will achieve this by following these steps.

1. Identify the relevant data you want to extract from the database using a [GraphQL query](/topics/graphql), that can take an input parameter to filter the data
2. Write a Python script that use the GraphQL query to read information from the system and transforms the data into a new format
3. Create an entry for the transform within an .infrahub.yml file.
4. Create a Git repository
5. Test the transform with infrahubctl
6. Add the repository to Infrahub as an external repository
7. Validate that the transform works by using the transform API endpoint

In this guide we are going to work with the builtin `Tag` objects in Infrahub. It won't provide a transform that is very useful, the goal is instead to show how the transforms are created. Once you have mastered the basics you will be ready to go on to create more advanced transforms.

## 1. Creating a query to collect the desired data

As the first step we need to have some data in the database to actually query.

Create three tags, called "red", "green", "blue", either using the frontend or by submitting three GraphQL mutations as per below (just swapping out the name of the color each time).

```GraphQL #1-2
mutation CreateTags {
  BuiltinTagCreate(
    data: {name: {value: "red"}, description: {value: "The red tag"}}
  ) {
    ok
    object {
      id
    }
  }
}
```

The next step is to create a query that returns the data we just created. The rest of this guide assumes that the following query will return a response similar to the response below the query.

```GraphQL #1-2
query TagsQuery {
  BuiltinTag {
    edges {
      node {
        name {
          value
        }
        description {
          value
        }
      }
    }
  }
}
```

Response to the tags query:

```json
{
  "data": {
    "BuiltinTag": {
      "edges": [
        {
          "node": {
            "name": {
              "value": "blue"
            },
            "description": {
              "value": "The blue tag"
            }
          }
        },
        {
          "node": {
            "name": {
              "value": "green"
            },
            "description": {
              "value": "The green tag"
            }
          }
        },
        {
          "node": {
            "name": {
              "value": "red"
            },
            "description": {
              "value": "The red tag"
            }
          }
        }
      ]
    }
  }
}
```

While it would be possible to create a transform that targets all of these tags, for example if you want to create a report, the goal for us is to be able to focus on one of these objects. For this reason we need to modify the query from above to take an input parameter so that we can filter the result to what we want.

Create a local directory on your computer:

```bash
mkdir tags_transform
```

Then save the below query as a text file named `tags_query.gql`:

```GraphQL #1-2
query TagsQuery($tag: String!) {
  BuiltinTag(name__value: $tag) {
    edges {
      node {
        name {
          value
        }
        description {
          value
        }
      }
    }
  }
}
```

Here the query will require an input parameter called `$name` what will refer to the name of each tag. When we want to query for the red tag the input variables to the query would look like this:

```json
{
  "tag": "red"
}
```

## 2. Create the Python transform file

The next step is to create the actual Python transform. The transform is a Python class that inherits from InfrahubTransform from the [Python SDK](/python-sdk). Create a file called `tags_transform.py`:

```python
from infrahub_sdk.transforms import InfrahubTransform


class TagsTransform(InfrahubTransform):

    query = "tags_query"
    url = "my-tags"

    async def transform(self, data):
        tag = data["BuiltinTag"]["edges"][0]["node"]
        tag_name = tag["name"]["value"]
        tag_description = tag["description"]["value"]

        return {
            "tag_title": tag_name.title(),
            "bold_description": f"*{tag_description}*".upper()
        }
```

The example is simplistic in terms of what we do with the data, but all of the important parts of a transform exist here.

1. We import the InfrahubTransform class.

```python
from infrahub_sdk.transforms import InfrahubTransform
```

2. We define our own class based on InfrahubTransform.

```python
class TagsTransform(InfrahubTransform):
```

Here we need to note the name of the class as we will need it later, optionally we can just call it `Transform` which is the default name.

3. We define where data comes from and what API endpoint to use.

```python
    query = "tags_query"
    url = "my-tags"
```

The query part refers to the file tags_query.gql that we created earlier. The URL parameter controls what the endpoint will be when you run this transform by targeting the API server.

With this configuration the endpoint of our transform will be [http://localhost:8000/api/transform/my-tags](http://localhost:8000/api/transform/my-tags).

4. The transform method

```python
    async def transform(self, data):
        tag = data["BuiltinTag"]["edges"][0]["node"]
        tag_name = tag["name"]["value"]
        tag_description = tag["description"]["value"]

        return {
            "tag_title": tag_name.title(),
            "bold_description": f"*{tag_description}*".upper()
        }
```

When running the transform the `data` input variable will consist of the response to the query we created. In this case we return a JSON object consisting of two keys `tags_title` and `bold_description` where we have modified the data in some way. Here you would return data in the format you need.

:::info

If you are unsure of the format of the data you can set a debug marker when testing the transform with infrahubctl:

```python
    async def transform(self, data):
        breakpoint()
        tag = data["BuiltinTag"]["edges"][0]["node"]
        tag_name = tag["name"]["value"]
        tag_description = tag["description"]["value"]
```

:::

## 3. Create a .infrahub.yml file

<<<<<<< HEAD
In the `.infrahub.yml` file you define what transforms and GraphQl queries you have in your repository that you want to make available for Infrahub.
=======
In the `.infrahub.yml` file you define what transforms and GraphQL queries you have in your repository that you want to make available for Infrahub.
>>>>>>> e2d529e8

Create a `.infrahub.yml` file in the root of the directory.

```yaml
---
python_transforms:
  - name: tags_transform
    class_name: TagsTransform
    file_path: "tags_transform.py"

queries:
  - name: tags_query
    file_path: "tags_query.gql"
```

<Tabs>
  <TabItem value="Python transform" default>
    Two parts here are required, first the `name` of the transform which should be unique across Infrahub and also the `file_path` that should point to the Python file within the repository. In this example we have also defined `class_name`, the reason for this is that we gave our class the name `TagsTransform` instead of the default `Transform`.
  </TabItem>
  <TabItem value="Queries">
<<<<<<< HEAD
    Here the `name` refers to the query's name and `file_path` should point to the Gql file within the repository.
=======
    Here the `name` refers to the query's name and `file_path` should point to the GraphQL file within the repository.
>>>>>>> e2d529e8
  </TabItem>
</Tabs>

See [this topic](/topics/infrahub-yml) for a full explanation of everything that can be defined in the `.infrahub.yml` file.

## 4. Create a Git repository

Within the `tags_transform` folder you should now have 3 files:

* `tags_query.gql`: Contains the GraphQL query
* `tags_transform.py`: Contains the Python code for the transform
* `.infrahub.yml`: Contains the definition for the transform

Before we can test our transform we must add the files to a local Git repository.

```bash
git init --initial-branch=main
git add .
git commit -m "First commit"
```

## 5. Test the transform using infrahubctl

Using infrahubctl you can first verify that the `.infrahub.yml` file is formatted correctly by listing available transforms.

```bash title="❯ infrahubctl transform --list"
Python transforms defined in repository: 1
tags_transform (tags_transform.py::TagsTransform)
```

:::info
Trying to run the transform with just the name will produce an error.

```bash title="❯ infrahubctl transform tags_transform"
1 error(s) occurred while executing the query
 - Message: Variable '$tag' of required type 'String!' was not provided.
   Location: [{'line': 1, 'column': 17}]
Aborted.
```

Here we can see that our query is missing the required input for `$tag` which is needed to filter the data.

:::

Run the transform and specify the variable name along with the tag we want to target.

```json title="❯ infrahubctl transform tags_transform tag=red"
{
  "tag_title": "Red",
  "bold_description": "*THE RED TAG*"
}
```

We have now successfully created a transform. Most of the transforms you will create would be more complex than this, however the main building blocks will always remain the same. It could be that you need the output in OpenConfig format, as Terraform input variables or any other kind of format.

## 6. Adding the repository to Infrahub

In order to avoid having the same instructions over and over please refer to the guide [adding a repository to Infrahub](/guides/repository) in order to sync the repository you created and make it available within Infrahub.

## 7. Accessing the transform from the API

Once the repository is synced to Infrahub you can access the transform from the API:

```json title="❯ curl http://localhost:8000/api/transform/my-tags?tag=blue"
{
  "tag_title": "Blue",
  "bold_description": "*THE BLUE TAG*"
}
```

```json title="❯ curl http://localhost:8000/api/transform/my-tags?tag=red"
{
  "tag_title": "Red",
  "bold_description": "*THE RED TAG*"
}

```<|MERGE_RESOLUTION|>--- conflicted
+++ resolved
@@ -219,11 +219,7 @@
 
 ## 3. Create a .infrahub.yml file
 
-<<<<<<< HEAD
-In the `.infrahub.yml` file you define what transforms and GraphQl queries you have in your repository that you want to make available for Infrahub.
-=======
 In the `.infrahub.yml` file you define what transforms and GraphQL queries you have in your repository that you want to make available for Infrahub.
->>>>>>> e2d529e8
 
 Create a `.infrahub.yml` file in the root of the directory.
 
@@ -244,11 +240,7 @@
     Two parts here are required, first the `name` of the transform which should be unique across Infrahub and also the `file_path` that should point to the Python file within the repository. In this example we have also defined `class_name`, the reason for this is that we gave our class the name `TagsTransform` instead of the default `Transform`.
   </TabItem>
   <TabItem value="Queries">
-<<<<<<< HEAD
-    Here the `name` refers to the query's name and `file_path` should point to the Gql file within the repository.
-=======
     Here the `name` refers to the query's name and `file_path` should point to the GraphQL file within the repository.
->>>>>>> e2d529e8
   </TabItem>
 </Tabs>
 
