--- conflicted
+++ resolved
@@ -44,11 +44,7 @@
       if (relatedSchema) {
         return {
           id: name,
-<<<<<<< HEAD
-          name: relatedSchema.label ?? relatedSchema.name,
-=======
           name: relatedSchema.label || relatedSchema.name,
->>>>>>> 1e22844e
         };
       }
     });
