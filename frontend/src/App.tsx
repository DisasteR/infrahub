<<<<<<< HEAD
import { addCollection } from "@iconify-icon/react";
import mdiIcons from "@iconify-json/mdi/icons.json";
import { useAtom } from "jotai";
=======
import { useAtom, useAtomValue, useSetAtom } from "jotai";
>>>>>>> 0793fb74
import * as R from "ramda";
import { useEffect } from "react";
import { Navigate, Route, Routes } from "react-router-dom";
import { toast } from "react-toastify";
import "react-toastify/dist/ReactToastify.css";
import { StringParam, useQueryParam } from "use-query-params";
import { ALERT_TYPES, Alert } from "./components/alert";
import { CONFIG } from "./config/config";
import { QSP } from "./config/qsp";
import { MAIN_ROUTES } from "./config/routes";
import { withAuth } from "./decorators/withAuth";
import Layout from "./screens/layout/layout";
import { branchesState, currentBranchAtom } from "./state/atoms/branches.atom";
import {
  currentSchemaHashAtom,
  genericsState,
  iGenericSchema,
<<<<<<< HEAD
  iGenericSchemaMapping,
  iNamespace,
=======
>>>>>>> 0793fb74
  iNodeSchema,
  namespacesState,
  schemaState,
} from "./state/atoms/schema.atom";
import { schemaKindNameState } from "./state/atoms/schemaKindName.atom";
import "./styles/index.css";
import { sortByOrderWeight } from "./utils/common";
import { fetchUrl } from "./utils/fetch";
<<<<<<< HEAD
=======
import mdiIcons from "@iconify-json/mdi/icons.json";
import { addCollection } from "@iconify-icon/react";
import { Branch } from "./generated/graphql";
>>>>>>> 0793fb74
addCollection(mdiIcons);

const sortByName = R.sortBy(R.compose(R.toLower, R.prop("name")));

function App() {
  const branches = useAtomValue(branchesState);
  const setCurrentBranch = useSetAtom(currentBranchAtom);
  const [, setSchema] = useAtom(schemaState);
  const [currentSchemaHash, setCurrentSchemaHash] = useAtom(currentSchemaHashAtom);
  const [, setGenerics] = useAtom(genericsState);
<<<<<<< HEAD
  const [, setNamespaces] = useAtom(namespacesState);
  const [, setGenericSchema] = useAtom(genericSchemaState);
=======
>>>>>>> 0793fb74
  const [, setSchemaKindNameState] = useAtom(schemaKindNameState);
  const [branchInQueryString] = useQueryParam(QSP.BRANCH, StringParam);

  /**
   * Fetch schema from the backend, and store it
   */
<<<<<<< HEAD
  const fetchSchema = useCallback(async (): Promise<{
    schema: iNodeSchema[];
    generics: iGenericSchema[];
    namespaces: iNamespace[];
  }> => {
    const sortByName = R.sortBy(R.compose(R.toLower, R.prop("name")));
=======
  const fetchAndSetSchema = async () => {
>>>>>>> 0793fb74
    try {
      const schemaData: { main: string; nodes: iNodeSchema[]; generics: iGenericSchema[] } =
        await fetchUrl(CONFIG.SCHEMA_URL(branchInQueryString));

<<<<<<< HEAD
      return {
        schema: sortByName(data.nodes || []),
        generics: sortByName(data.generics || []),
        namespaces: sortByName(data.namespaces || []),
      };
    } catch (err) {
      toast(
        <Alert
          type={ALERT_TYPES.ERROR}
          message={"Something went wrong when fetching the schema details"}
        />
      );
      console.error("Error while fetching the schema: ", err);
      return {
        schema: [],
        generics: [],
        namespaces: [],
      };
    }
  }, [branchInQueryString]);

  /**
   * Set schema in state atom
   */
  const setSchemaInState = useCallback(async () => {
    try {
      const { schema, generics, namespaces } = await fetchSchema();
=======
      const hash = schemaData.main;
      const schema = sortByName(schemaData.nodes || []);
      const generics = sortByName(schemaData.generics || []);
>>>>>>> 0793fb74

      schema.forEach((s) => {
        s.attributes = sortByOrderWeight(s.attributes || []);
        s.relationships = sortByOrderWeight(s.relationships || []);
      });

<<<<<<< HEAD
      setSchema(schema);
      setGenerics(generics);
      setNamespaces(namespaces);

      const schemaNames = R.map(R.prop("name"), schema);
      const schemaKinds = R.map(R.prop("kind"), schema);
=======
      const schemaNames = schema.map((s) => s.name);
      const schemaKinds = schema.map((s) => s.kind);
>>>>>>> 0793fb74
      const schemaKindNameTuples = R.zip(schemaKinds, schemaNames);
      const schemaKindNameMap = R.fromPairs(schemaKindNameTuples);

      setGenerics(generics);
      setCurrentSchemaHash(hash);
      setSchema(schema);
      setSchemaKindNameState(schemaKindNameMap);
    } catch (error) {
      toast(
        <Alert type={ALERT_TYPES.ERROR} message="Something went wrong when fetching the schema" />
      );

      console.error("Error while fetching the schema: ", error);
    }
  };

  const updateSchemaStateIfNeeded = async () => {
    try {
      const schemaSummary = await fetchUrl(CONFIG.SCHEMA_SUMMARY_URL(branchInQueryString));
      const isSameSchema = currentSchemaHash === schemaSummary.main;

      // Updating schema only if it's different from the current one
      if (isSameSchema) return;
      await fetchAndSetSchema();
    } catch (error) {
      console.error("Error while updating the schema state:", error);
    }
  };

  useEffect(() => {
    updateSchemaStateIfNeeded();
  }, [branchInQueryString]);

  useEffect(() => {
    const filter = branchInQueryString
      ? (b: Branch) => branchInQueryString === b.name
      : (b: Branch) => b.is_default;
    const selectedBranch = branches.find(filter);
    setCurrentBranch(selectedBranch);
  }, [branches.length, branchInQueryString]);

  return (
    <Routes>
      <Route path="/" element={<Layout />}>
        {MAIN_ROUTES.map((route) => (
          <Route index key={route.path} path={route.path} element={route.element} />
        ))}
        <Route path="*" element={<Navigate to="/" />} />
      </Route>
    </Routes>
  );
}

export default withAuth(App);<|MERGE_RESOLUTION|>--- conflicted
+++ resolved
@@ -1,10 +1,6 @@
-<<<<<<< HEAD
 import { addCollection } from "@iconify-icon/react";
 import mdiIcons from "@iconify-json/mdi/icons.json";
-import { useAtom } from "jotai";
-=======
 import { useAtom, useAtomValue, useSetAtom } from "jotai";
->>>>>>> 0793fb74
 import * as R from "ramda";
 import { useEffect } from "react";
 import { Navigate, Route, Routes } from "react-router-dom";
@@ -16,17 +12,14 @@
 import { QSP } from "./config/qsp";
 import { MAIN_ROUTES } from "./config/routes";
 import { withAuth } from "./decorators/withAuth";
+import { Branch } from "./generated/graphql";
 import Layout from "./screens/layout/layout";
 import { branchesState, currentBranchAtom } from "./state/atoms/branches.atom";
 import {
   currentSchemaHashAtom,
   genericsState,
   iGenericSchema,
-<<<<<<< HEAD
-  iGenericSchemaMapping,
   iNamespace,
-=======
->>>>>>> 0793fb74
   iNodeSchema,
   namespacesState,
   schemaState,
@@ -35,12 +28,6 @@
 import "./styles/index.css";
 import { sortByOrderWeight } from "./utils/common";
 import { fetchUrl } from "./utils/fetch";
-<<<<<<< HEAD
-=======
-import mdiIcons from "@iconify-json/mdi/icons.json";
-import { addCollection } from "@iconify-icon/react";
-import { Branch } from "./generated/graphql";
->>>>>>> 0793fb74
 addCollection(mdiIcons);
 
 const sortByName = R.sortBy(R.compose(R.toLower, R.prop("name")));
@@ -48,84 +35,37 @@
 function App() {
   const branches = useAtomValue(branchesState);
   const setCurrentBranch = useSetAtom(currentBranchAtom);
+  const [currentSchemaHash, setCurrentSchemaHash] = useAtom(currentSchemaHashAtom);
   const [, setSchema] = useAtom(schemaState);
-  const [currentSchemaHash, setCurrentSchemaHash] = useAtom(currentSchemaHashAtom);
+  const [, setSchemaKindNameState] = useAtom(schemaKindNameState);
   const [, setGenerics] = useAtom(genericsState);
-<<<<<<< HEAD
   const [, setNamespaces] = useAtom(namespacesState);
-  const [, setGenericSchema] = useAtom(genericSchemaState);
-=======
->>>>>>> 0793fb74
-  const [, setSchemaKindNameState] = useAtom(schemaKindNameState);
   const [branchInQueryString] = useQueryParam(QSP.BRANCH, StringParam);
 
   /**
    * Fetch schema from the backend, and store it
    */
-<<<<<<< HEAD
-  const fetchSchema = useCallback(async (): Promise<{
-    schema: iNodeSchema[];
-    generics: iGenericSchema[];
-    namespaces: iNamespace[];
-  }> => {
-    const sortByName = R.sortBy(R.compose(R.toLower, R.prop("name")));
-=======
   const fetchAndSetSchema = async () => {
->>>>>>> 0793fb74
     try {
-      const schemaData: { main: string; nodes: iNodeSchema[]; generics: iGenericSchema[] } =
-        await fetchUrl(CONFIG.SCHEMA_URL(branchInQueryString));
+      const schemaData: {
+        main: string;
+        nodes: iNodeSchema[];
+        generics: iGenericSchema[];
+        namespaces: iNamespace[];
+      } = await fetchUrl(CONFIG.SCHEMA_URL(branchInQueryString));
 
-<<<<<<< HEAD
-      return {
-        schema: sortByName(data.nodes || []),
-        generics: sortByName(data.generics || []),
-        namespaces: sortByName(data.namespaces || []),
-      };
-    } catch (err) {
-      toast(
-        <Alert
-          type={ALERT_TYPES.ERROR}
-          message={"Something went wrong when fetching the schema details"}
-        />
-      );
-      console.error("Error while fetching the schema: ", err);
-      return {
-        schema: [],
-        generics: [],
-        namespaces: [],
-      };
-    }
-  }, [branchInQueryString]);
-
-  /**
-   * Set schema in state atom
-   */
-  const setSchemaInState = useCallback(async () => {
-    try {
-      const { schema, generics, namespaces } = await fetchSchema();
-=======
       const hash = schemaData.main;
       const schema = sortByName(schemaData.nodes || []);
       const generics = sortByName(schemaData.generics || []);
->>>>>>> 0793fb74
+      const namespaces = sortByName(schemaData.namespaces || []);
 
       schema.forEach((s) => {
         s.attributes = sortByOrderWeight(s.attributes || []);
         s.relationships = sortByOrderWeight(s.relationships || []);
       });
 
-<<<<<<< HEAD
-      setSchema(schema);
-      setGenerics(generics);
-      setNamespaces(namespaces);
-
-      const schemaNames = R.map(R.prop("name"), schema);
-      const schemaKinds = R.map(R.prop("kind"), schema);
-=======
       const schemaNames = schema.map((s) => s.name);
       const schemaKinds = schema.map((s) => s.kind);
->>>>>>> 0793fb74
       const schemaKindNameTuples = R.zip(schemaKinds, schemaNames);
       const schemaKindNameMap = R.fromPairs(schemaKindNameTuples);
 
@@ -133,6 +73,7 @@
       setCurrentSchemaHash(hash);
       setSchema(schema);
       setSchemaKindNameState(schemaKindNameMap);
+      setNamespaces(namespaces);
     } catch (error) {
       toast(
         <Alert type={ALERT_TYPES.ERROR} message="Something went wrong when fetching the schema" />
