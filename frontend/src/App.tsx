--- conflicted
+++ resolved
@@ -190,13 +190,8 @@
           }
         </Route>
       </Routes>
-<<<<<<< HEAD
-      <ToastContainer autoClose={false} closeOnClick={false} newestOnTop position="bottom-right" />
+      <ToastContainer hideProgressBar={true} transition={Slide} autoClose={5000} closeOnClick={false} newestOnTop position="bottom-right" />
     </ApolloProvider>
-=======
-      <ToastContainer hideProgressBar={true} transition={Slide} autoClose={5000} closeOnClick={false} newestOnTop position="bottom-right" />
-    </>
->>>>>>> 128db2c5
   );
 }
 
