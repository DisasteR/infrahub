import { ChangeEventHandler } from "react";

type CheckboxProps = {
  enabled?: boolean;
  onChange?: ChangeEventHandler;
  disabled?: boolean;
};

export const Checkbox = (props: CheckboxProps) => {
  const { enabled, onChange, disabled, ...propsToPass } = props;

  return (
    <input
      type="checkbox"
      checked={enabled ?? false}
      disabled={disabled}
      onChange={onChange}
      className={
        "w-4 h-4 text-custom-blue-800 disabled:text-gray-300 bg-gray-100 border-gray-300 rounded focus:ring-custom-blue-500 focus:ring-2 cursor-pointer disabled:cursor-not-allowed"
      }
<<<<<<< HEAD
      data-cy="checkbox"
=======
      {...propsToPass}
>>>>>>> 50664d08
    />
  );
};<|MERGE_RESOLUTION|>--- conflicted
+++ resolved
@@ -18,11 +18,8 @@
       className={
         "w-4 h-4 text-custom-blue-800 disabled:text-gray-300 bg-gray-100 border-gray-300 rounded focus:ring-custom-blue-500 focus:ring-2 cursor-pointer disabled:cursor-not-allowed"
       }
-<<<<<<< HEAD
       data-cy="checkbox"
-=======
       {...propsToPass}
->>>>>>> 50664d08
     />
   );
 };