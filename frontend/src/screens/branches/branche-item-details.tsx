import { useState } from "react";
import { useNavigate } from "react-router-dom";
import { StringParam, useQueryParam } from "use-query-params";
<<<<<<< HEAD
import { Diff } from "./diff/diff";
import { BranchDetails } from "./branch-details";
import { TabsButtons } from "../../components/tabs-buttons";
import { QSP } from "../../config/qsp";

export const BRANCH_TABS = {
  DETAILS: "details",
  DIFF: "diff",
};
=======
import { BRANCH_TABS, BranchAction } from "./actions/branch-action";
import { constructPath } from "../../utils/fetch";
import { QSP } from "../../config/qsp";
>>>>>>> 419ed88e

const tabs = [
  {
    label: "Details",
    name: BRANCH_TABS.DETAILS
  },
  {
    label: "Diff",
    name: BRANCH_TABS.DIFF
  },
];

const renderContent = (tab: string | null | undefined, branch: any) => {
  switch(tab) {
    case BRANCH_TABS.DIFF: {
      return <Diff />;
    }
    default: {
      return <BranchDetails />;
    }
  }
};

export const BrancheItemDetails = () => {
  const [branch] = useState({} as any);
  const [qspTab] = useQueryParam(QSP.BRANCH_TAB, StringParam);
  const navigate = useNavigate();

<<<<<<< HEAD
=======
  const branchesPath = constructPath("/branches");

  const fetchBranchDetails = useCallback(
    async () => {
      if (!branchname) return;

      try {
        const branchDetails = await getBranchDetails(branchname);

        if (!branchDetails?.name) {
          navigate(branchesPath);
        }

        setBranch(branchDetails);
        setIsLoadingBranch(false);
      } catch(err) {
        console.error("err: ", err);
        setIsLoadingBranch(false);
      }
    }, [branchname, branchesPath, navigate]
  );

  useEffect(
    () => {
      fetchBranchDetails();
    },
    [fetchBranchDetails]
  );

>>>>>>> 419ed88e
  return (
    <>
      <div className="bg-white py-4 px-4 pb-0 w-full">
        <div className="flex items-center">
          <div
            onClick={() => navigate(branchesPath)}
            className="text-base font-semibold leading-6 text-gray-900 cursor-pointer hover:underline"
          >
            <h1 className="text-xl font-semibold text-gray-900 mr-2">Branches</h1>
          </div>

          <p className="mt-2 text-sm text-gray-700 m-0 pl-2 mb-1">Access the branch details and management tools.</p>
        </div>
      </div>

      <TabsButtons tabs={tabs} qsp={QSP.BRANCH_TAB} />

      {
        renderContent(qspTab, branch)
      }
    </>
  );
};<|MERGE_RESOLUTION|>--- conflicted
+++ resolved
@@ -1,21 +1,16 @@
 import { useState } from "react";
 import { useNavigate } from "react-router-dom";
 import { StringParam, useQueryParam } from "use-query-params";
-<<<<<<< HEAD
 import { Diff } from "./diff/diff";
 import { BranchDetails } from "./branch-details";
 import { TabsButtons } from "../../components/tabs-buttons";
 import { QSP } from "../../config/qsp";
+import { constructPath } from "../../utils/fetch";
 
 export const BRANCH_TABS = {
   DETAILS: "details",
   DIFF: "diff",
 };
-=======
-import { BRANCH_TABS, BranchAction } from "./actions/branch-action";
-import { constructPath } from "../../utils/fetch";
-import { QSP } from "../../config/qsp";
->>>>>>> 419ed88e
 
 const tabs = [
   {
@@ -44,38 +39,8 @@
   const [qspTab] = useQueryParam(QSP.BRANCH_TAB, StringParam);
   const navigate = useNavigate();
 
-<<<<<<< HEAD
-=======
   const branchesPath = constructPath("/branches");
 
-  const fetchBranchDetails = useCallback(
-    async () => {
-      if (!branchname) return;
-
-      try {
-        const branchDetails = await getBranchDetails(branchname);
-
-        if (!branchDetails?.name) {
-          navigate(branchesPath);
-        }
-
-        setBranch(branchDetails);
-        setIsLoadingBranch(false);
-      } catch(err) {
-        console.error("err: ", err);
-        setIsLoadingBranch(false);
-      }
-    }, [branchname, branchesPath, navigate]
-  );
-
-  useEffect(
-    () => {
-      fetchBranchDetails();
-    },
-    [fetchBranchDetails]
-  );
-
->>>>>>> 419ed88e
   return (
     <>
       <div className="bg-white py-4 px-4 pb-0 w-full">
