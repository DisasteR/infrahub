--- conflicted
+++ resolved
@@ -35,11 +35,6 @@
   const createPulRequest = (id: string) => {
     console.log("id: ", id);
   };
-<<<<<<< HEAD
-
-  console.log("branches: ", branches);
-=======
->>>>>>> d992bd53
 
   return (
     <ul className="grid gap-6 grid-cols-1 xl:grid-cols-2 2xl:grid-cols-3 p-6">
