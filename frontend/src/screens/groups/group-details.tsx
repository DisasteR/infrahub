import { gql, useReactiveVar } from "@apollo/client";
import { ChevronRightIcon } from "@heroicons/react/20/solid";
import {
  CheckIcon,
  LockClosedIcon,
  PencilIcon,
  PencilSquareIcon,
  Square3Stack3DIcon,
  XMarkIcon,
} from "@heroicons/react/24/outline";
import { useAtom } from "jotai";
import { useContext, useState } from "react";
import { useNavigate, useParams } from "react-router-dom";
import { StringParam, useQueryParam } from "use-query-params";
import { BUTTON_TYPES, Button } from "../../components/button";
import MetaDetailsTooltip from "../../components/meta-details-tooltips";
import SlideOver from "../../components/slide-over";
import { Tabs } from "../../components/tabs";
import { DEFAULT_BRANCH_NAME } from "../../config/constants";
import { QSP } from "../../config/qsp";
import { AuthContext } from "../../decorators/withAuth";
import { getGroupDetails } from "../../graphql/queries/groups/getGroupDetails";
import { branchVar } from "../../graphql/variables/branchVar";
import useQuery from "../../hooks/useQuery";
import { showMetaEditState } from "../../state/atoms/metaEditFieldDetails.atom";
import { genericsState, schemaState } from "../../state/atoms/schema.atom";
import { metaEditFieldDetailsState } from "../../state/atoms/showMetaEdit.atom copy";
import { classNames } from "../../utils/common";
import { constructPath } from "../../utils/fetch";
import { getObjectTabs, getSchemaRelationshipsTabs } from "../../utils/getSchemaObjectColumns";
import ErrorScreen from "../error-screen/error-screen";
import LoadingScreen from "../loading-screen/loading-screen";
import NoDataFound from "../no-data-found/no-data-found";
import ObjectItemEditComponent from "../object-item-edit/object-item-edit-paginated";
import ObjectItemMetaEdit from "../object-item-meta-edit/object-item-meta-edit";
import GroupRelationships from "./group-relationships";

export default function GroupItemDetails() {
  const { groupname, groupid } = useParams();

  const [qspTab] = useQueryParam(QSP.TAB, StringParam);
  const [showEditDrawer, setShowEditDrawer] = useState(false);
  const auth = useContext(AuthContext);
  const [showMetaEditModal, setShowMetaEditModal] = useAtom(showMetaEditState);
  const [metaEditFieldDetails, setMetaEditFieldDetails] = useAtom(metaEditFieldDetailsState);
  const branch = useReactiveVar(branchVar);
  const [schemaList] = useAtom(schemaState);
  const [genericList] = useAtom(genericsState);
  const schema = schemaList.filter((s) => s.kind === groupname)[0];
  const generic = genericList.filter((s) => s.kind === groupname)[0];
  const navigate = useNavigate();

  const schemaData = generic || schema;

  if ((schemaList?.length || genericList?.length) && !schemaData) {
    // If there is no schema nor generics, go to home page
    navigate("/");

    return null;
  }

  const relationshipsTabs = getSchemaRelationshipsTabs(schemaData);

  const queryString = schemaData
    ? getGroupDetails({
        ...schemaData,
        groupid,
      })
    : // Empty query to make the gql parsing work
      // TODO: Find another solution for queries while loading schema
      "query { ok }";

  const query = gql`
    ${queryString}
  `;

  // TODO: Find a way to avoid querying object details if we are on a tab
  const { loading, error, data, refetch } = useQuery(query, { skip: !schemaData });

  if (error) {
    return <ErrorScreen message="Something went wrong when fetching the group details." />;
  }

  if (loading || !schemaData) {
    return <LoadingScreen />;
  }

  if (!data || (data && !data[schemaData.kind]?.edges?.length)) {
    return <NoDataFound message="No group found." />;
  }

  const objectDetailsData = data[schemaData.kind]?.edges[0]?.node;

  const tabs = [
    {
      label: schemaData?.label,
      name: schemaData?.label,
    },
    ...getObjectTabs(relationshipsTabs, objectDetailsData),
  ];

  if (!objectDetailsData) {
    return null;
  }

  return (
    <div className="bg-custom-white flex-1 overflow-auto flex flex-col">
      <div className="px-4 py-5 sm:px-6 flex items-center">
        <div
          onClick={() => navigate(constructPath("/groups"))}
<<<<<<< HEAD
          className="text-xl font-semibold text-gray-900 cursor-pointer hover:underline">
          Groups
=======
          className="text-md font-semibold text-gray-900 cursor-pointer hover:underline">
          {GROUP_OBJECT}
>>>>>>> bb39d11d
        </div>
        <ChevronRightIcon
          className="h-5 w-5 mt-1 mx-2 flex-shrink-0 text-gray-400"
          aria-hidden="true"
        />
        <div className="text-base text-gray-900">{schemaData.name}</div>
        <ChevronRightIcon
          className="h-5 w-5 mt-1 mx-2 flex-shrink-0 text-gray-400"
          aria-hidden="true"
        />
        <p className="mt-1 max-w-2xl text-sm text-gray-500">{objectDetailsData.display_label}</p>
      </div>

      <Tabs
        tabs={tabs}
        rightItems={
          <Button
            disabled={!auth?.permissions?.write}
            onClick={() => setShowEditDrawer(true)}
            className="mr-4">
            Edit
            <PencilIcon className="-mr-0.5 h-4 w-4" aria-hidden="true" />
          </Button>
        }
      />

      {!qspTab && (
        <div className="px-4 py-5 sm:p-0 flex-1 overflow-auto">
          <dl className="sm:divide-y sm:divide-gray-200">
            <div className="py-4 sm:grid sm:grid-cols-3 sm:gap-4 sm:py-3 sm:px-6">
              <dt className="text-sm font-medium text-gray-500 flex items-center">ID</dt>
              <dd className="mt-1 text-sm text-gray-900 sm:col-span-2 sm:mt-0">
                {objectDetailsData.id}
              </dd>
            </div>
            {schemaData.attributes?.map((attribute) => {
              if (
                !objectDetailsData[attribute.name] ||
                !objectDetailsData[attribute.name].is_visible
              ) {
                return null;
              }

              return (
                <div
                  className="py-4 sm:grid sm:grid-cols-3 sm:gap-4 sm:py-3 sm:px-6"
                  key={attribute.name}>
                  <dt className="text-sm font-medium text-gray-500 flex items-center">
                    {attribute.label}
                  </dt>

                  <div className="flex items-center">
                    <dd
                      className={classNames(
                        "mt-1 text-sm text-gray-900 sm:col-span-2 sm:mt-0",
                        attribute.kind === "TextArea" ? "whitespace-pre-wrap mr-2" : ""
                      )}>
                      {typeof objectDetailsData[attribute.name]?.value !== "boolean"
                        ? objectDetailsData[attribute.name].value
                          ? objectDetailsData[attribute.name].value
                          : "-"
                        : ""}
                      {typeof objectDetailsData[attribute.name]?.value === "boolean" && (
                        <>
                          {objectDetailsData[attribute.name]?.value === true && (
                            <CheckIcon className="h-4 w-4" />
                          )}
                          {objectDetailsData[attribute.name]?.value === false && (
                            <XMarkIcon className="h-4 w-4" />
                          )}
                        </>
                      )}
                    </dd>

                    {objectDetailsData[attribute.name] && (
                      <div className="p-2">
                        <MetaDetailsTooltip
                          items={[
                            {
                              label: "Updated at",
                              value: objectDetailsData[attribute.name].updated_at,
                              type: "date",
                            },
                            {
                              label: "Update time",
                              value: `${new Date(
                                objectDetailsData[attribute.name].updated_at
                              ).toLocaleDateString()} ${new Date(
                                objectDetailsData[attribute.name].updated_at
                              ).toLocaleTimeString()}`,
                              type: "text",
                            },
                            {
                              label: "Source",
                              value: objectDetailsData[attribute.name].source,
                              type: "link",
                            },
                            {
                              label: "Owner",
                              value: objectDetailsData[attribute.name].owner,
                              type: "link",
                            },
                            {
                              label: "Is protected",
                              value: objectDetailsData[attribute.name].is_protected
                                ? "True"
                                : "False",
                              type: "text",
                            },
                            {
                              label: "Is inherited",
                              value: objectDetailsData[attribute.name].is_inherited
                                ? "True"
                                : "False",
                              type: "text",
                            },
                          ]}
                          header={
                            <div className="flex justify-between w-full py-4">
                              <div className="font-semibold">{attribute.label}</div>
                              <Button
                                buttonType={BUTTON_TYPES.INVISIBLE}
                                disabled={!auth?.permissions?.write}
                                onClick={() => {
                                  setMetaEditFieldDetails({
                                    type: "attribute",
                                    attributeOrRelationshipName: attribute.name,
                                    label: attribute.label || attribute.name,
                                  });
                                  setShowMetaEditModal(true);
                                }}>
                                <PencilSquareIcon className="w-5 h-5 text-custom-blue-500" />
                              </Button>
                            </div>
                          }
                        />
                      </div>
                    )}

                    {objectDetailsData[attribute.name].is_protected && (
                      <LockClosedIcon className="h-5 w-5 ml-2" />
                    )}
                  </div>
                </div>
              );
            })}
          </dl>
        </div>
      )}

      {qspTab && <GroupRelationships parentNode={objectDetailsData} parentSchema={schemaData} />}

      <SlideOver
        title={
          <div className="space-y-2">
            <div className="flex items-center w-full">
              <span className="text-lg font-semibold mr-3">{objectDetailsData.display_label}</span>
              <div className="flex-1"></div>
              <div className="flex items-center">
                <Square3Stack3DIcon className="w-5 h-5" />
                <div className="ml-1.5 pb-1">{branch?.name ?? DEFAULT_BRANCH_NAME}</div>
              </div>
            </div>
            <span className="inline-flex items-center rounded-md bg-yellow-50 px-2 py-1 text-xs font-medium text-yellow-800 ring-1 ring-inset ring-yellow-600/20">
              <svg
                className="h-1.5 w-1.5 mr-1 fill-yellow-500"
                viewBox="0 0 6 6"
                aria-hidden="true">
                <circle cx={3} cy={3} r={3} />
              </svg>
              {schemaData.kind}
            </span>
            <div className="inline-flex items-center rounded-md bg-blue-50 px-2 py-1 text-xs font-medium text-custom-blue-500 ring-1 ring-inset ring-custom-blue-500/10 ml-3">
              <svg
                className="h-1.5 w-1.5 mr-1 fill-custom-blue-500"
                viewBox="0 0 6 6"
                aria-hidden="true">
                <circle cx={3} cy={3} r={3} />
              </svg>
              ID: {objectDetailsData.id}
            </div>
          </div>
        }
        open={showEditDrawer}
        setOpen={setShowEditDrawer}>
        <ObjectItemEditComponent
          closeDrawer={() => setShowEditDrawer(false)}
          onUpdateComplete={() => refetch()}
          objectid={groupid!}
          objectname={groupname!}
        />
      </SlideOver>

      <SlideOver
        title={
          <div className="space-y-2">
            <div className="flex items-center w-full">
              <span className="text-lg font-semibold mr-3">{metaEditFieldDetails?.label}</span>
              <div className="flex-1"></div>
              <div className="flex items-center">
                <Square3Stack3DIcon className="w-5 h-5" />
                <div className="ml-1.5 pb-1">{branch?.name ?? DEFAULT_BRANCH_NAME}</div>
              </div>
            </div>
            <div className="text-gray-500">Metadata</div>
          </div>
        }
        open={showMetaEditModal}
        setOpen={setShowMetaEditModal}>
        <ObjectItemMetaEdit
          closeDrawer={() => setShowMetaEditModal(false)}
          onUpdateComplete={() => refetch()}
          attributeOrRelationshipToEdit={
            objectDetailsData[metaEditFieldDetails?.attributeOrRelationshipName]
          }
          schemaList={schemaList}
          schema={schemaData}
          attributeOrRelationshipName={metaEditFieldDetails?.attributeOrRelationshipName}
          type={metaEditFieldDetails?.type!}
          row={objectDetailsData}
        />
      </SlideOver>
    </div>
  );
}<|MERGE_RESOLUTION|>--- conflicted
+++ resolved
@@ -16,7 +16,7 @@
 import MetaDetailsTooltip from "../../components/meta-details-tooltips";
 import SlideOver from "../../components/slide-over";
 import { Tabs } from "../../components/tabs";
-import { DEFAULT_BRANCH_NAME } from "../../config/constants";
+import { DEFAULT_BRANCH_NAME, GROUP_OBJECT } from "../../config/constants";
 import { QSP } from "../../config/qsp";
 import { AuthContext } from "../../decorators/withAuth";
 import { getGroupDetails } from "../../graphql/queries/groups/getGroupDetails";
@@ -108,13 +108,8 @@
       <div className="px-4 py-5 sm:px-6 flex items-center">
         <div
           onClick={() => navigate(constructPath("/groups"))}
-<<<<<<< HEAD
-          className="text-xl font-semibold text-gray-900 cursor-pointer hover:underline">
-          Groups
-=======
           className="text-md font-semibold text-gray-900 cursor-pointer hover:underline">
           {GROUP_OBJECT}
->>>>>>> bb39d11d
         </div>
         <ChevronRightIcon
           className="h-5 w-5 mt-1 mx-2 flex-shrink-0 text-gray-400"
