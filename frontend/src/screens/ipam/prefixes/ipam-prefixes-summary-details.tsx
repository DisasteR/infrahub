--- conflicted
+++ resolved
@@ -3,11 +3,8 @@
 import { useAtomValue } from "jotai";
 import { useParams } from "react-router-dom";
 import { StringParam, useQueryParam } from "use-query-params";
-import { ALERT_TYPES, Alert } from "../../../components/utils/alert";
 import { Link } from "../../../components/utils/link";
 import { GET_PREFIX_KIND } from "../../../graphql/queries/ipam/prefixes";
-<<<<<<< HEAD
-import { getObjectDetailsPaginated } from "../../../graphql/queries/objects/getObjectDetails";
 import useQuery from "../../../hooks/useQuery";
 import { genericsState, schemaState } from "../../../state/atoms/schema.atom";
 import { getSchemaObjectColumns } from "../../../utils/getSchemaObjectColumns";
@@ -15,16 +12,8 @@
 import { IpDetailsCard } from "../common/ip-details-card";
 import { constructPathForIpam } from "../common/utils";
 import { IPAM_QSP, IPAM_ROUTE, IP_PREFIX_GENERIC } from "../constants";
-=======
-import useQuery from "../../../hooks/useQuery";
-import { genericsState, schemaState } from "../../../state/atoms/schema.atom";
-import { getSchemaObjectColumns } from "../../../utils/getSchemaObjectColumns";
-import { IpDetailsCard } from "../common/ip-details-card";
-import { IPAM_ROUTE, IP_PREFIX_GENERIC } from "../constants";
->>>>>>> 75d21b23
 import { IpamSummarySkeleton } from "./ipam-summary-skeleton";
 import { getObjectDetailsPaginated } from "../../../graphql/queries/objects/getObjectDetails";
-import { constructPathForIpam } from "../common/utils";
 import { Alert, ALERT_TYPES } from "../../../components/utils/alert";
 
 export default function IpamIPPrefixesSummaryDetails() {
@@ -75,21 +64,15 @@
   const prefixSchema = [...nodes, ...generics].find(({ kind }) => kind === prefixKind);
 
   const columns = getSchemaObjectColumns({ schema: prefixSchema });
-<<<<<<< HEAD
 
   const filters = namespace ? `ip_namespace__ids: ["${namespace}"]` : "";
-=======
->>>>>>> 75d21b23
 
   const query = gql(
     getObjectDetailsPaginated({
       objectid: prefixId,
       kind: prefixKind,
       columns,
-<<<<<<< HEAD
       filters,
-=======
->>>>>>> 75d21b23
     })
   );
 
@@ -99,11 +82,8 @@
   });
 
   if (loading || !data || !prefixSchema) return <IpamSummarySkeleton />;
-<<<<<<< HEAD
 
   const prefixData = data[prefixKind]?.edges?.length && data[prefixKind]?.edges[0].node;
-=======
->>>>>>> 75d21b23
 
   if (!prefixData) {
     return <NoDataFound />;
