--- conflicted
+++ resolved
@@ -23,13 +23,8 @@
   objectname: string;
   onCancel?: Function;
   onCreate: Function;
-<<<<<<< HEAD
-  refetch: Function;
-  formStructure?: DynamicFieldData[];
-=======
   refetch?: Function;
   formStructure: DynamicFieldData[];
->>>>>>> eb70592b
   customObject?: any;
 }
 
