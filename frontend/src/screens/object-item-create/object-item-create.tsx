--- conflicted
+++ resolved
@@ -10,7 +10,6 @@
 import getMutationDetailsFromFormData from "../../utils/mutationDetailsFromFormData";
 import { DynamicFieldData } from "../edit-form-hook/dynamic-control-types";
 import EditFormHookComponent from "../edit-form-hook/edit-form-hook-component";
-import { constructPath } from "../../utils/fetch";
 
 interface iProps {
   objectname: string;
@@ -73,11 +72,7 @@
         && formStructure
         && (
           <div className="flex-1">
-<<<<<<< HEAD
-            <EditFormHookComponent onSubmit={onSubmit} onCancel={() => navigate(constructPath(`/objects/${objectname}`))} fields={formStructure} />
-=======
             <EditFormHookComponent onSubmit={onSubmit} onCancel={() => props.onCancel ? props.onCancel() : null} fields={formStructure} />
->>>>>>> e4dedcc1
           </div>
         )
       }
