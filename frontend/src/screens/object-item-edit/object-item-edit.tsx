import { useAtom } from "jotai";
import { useCallback, useEffect, useState } from "react";
import { useNavigate, useParams } from "react-router-dom";
import { branchState } from "../../state/atoms/branch.atom";
import { schemaState } from "../../state/atoms/schema.atom";
import { schemaKindNameState } from "../../state/atoms/schemaKindName.atom";
import { timeState } from "../../state/atoms/time.atom";
import getDropdownOptionsForRelatedPeers from "../../utils/dropdownOptionsForRelatedPeers";
import getFormStructureForCreateEdit from "../../utils/formStructureForCreateEdit";
import getMutationDetailsFromFormData from "../../utils/mutationDetailsFromFormData";
import getObjectDetails from "../../utils/objectDetails";
import updateObjectWithId from "../../utils/updateObjectWithId";
import { DynamicFieldData } from "../edit-form-hook/dynamic-control-types";
import EditFormHookComponent from "../edit-form-hook/edit-form-hook-component";
import ErrorScreen from "../error-screen/error-screen";
import LoadingScreen from "../loading-screen/loading-screen";
import NoDataFound from "../no-data-found/no-data-found";

export default function ObjectItemEdit() {
  let { objectname, objectid } = useParams();
  const [isLoading, setIsLoading] = useState(true);
  const [hasError, setHasError] = useState(false);
  const [date] = useAtom(timeState);
  const [branch] = useAtom(branchState);
  const [schemaKindNameMap] = useAtom(schemaKindNameState);
  const [formStructure, setFormStructure] = useState<DynamicFieldData[]>();
  const navigate = useNavigate();

  const [objectDetails, setObjectDetails] = useState<any | undefined>();
  const [schemaList] = useAtom(schemaState);
  const schema = schemaList.filter((s) => s.name === objectname)[0];

  const initForm = useCallback(async (row: any) => {
    const peers = (schema.relationships || []).map((r) => schemaKindNameMap[r.peer]);
    const peerDropdownOptions = await getDropdownOptionsForRelatedPeers(peers);
    const formStructure = getFormStructureForCreateEdit(schema, peerDropdownOptions, schemaKindNameMap, row);
    setFormStructure(formStructure);
  }, [schema, schemaKindNameMap]);

  const fetchItemDetails = useCallback(async () => {
    setHasError(false);
    setIsLoading(true);
    setObjectDetails(undefined);
    try {
      const data = await getObjectDetails(schema, objectid!);
      setObjectDetails(data);
      initForm(data);
    } catch(err) {
      setHasError(true);
    }
    setIsLoading(false);
  }, [initForm, objectid, schema]);

  useEffect(() => {
    if(schema) {
      fetchItemDetails();
    }
  }, [objectname, objectid, schemaList, schema, date, branch, fetchItemDetails]);

  if (hasError) {
    return <ErrorScreen />;
  }

  if (isLoading || !schema) {
    return <LoadingScreen />;
  }

  if (!objectDetails) {
    return <NoDataFound />;
  }

  async function onSubmit(data: any, error: any) {
<<<<<<< HEAD
    const mutationArgs = getMutationDetailsFromFormData(schema, data, "update", objectDetails);

    if (mutationArgs.length) {
=======
    const updateObject = getMutationDetailsFromFormData(schema, data, "update", objectDetails);
    if (Object.keys(updateObject).length) {
>>>>>>> 313f33fd
      try {
        await updateObjectWithId(objectid!, schema, updateObject);
      } catch {
        console.error("Something went wrong while updating the object");
      }
      navigate(-1);
    } else {
      console.info("Nothing to update");
    }
  }

  return (
    <div className="p-4 bg-white flex-1 overflow-auto flex">
      {formStructure && (
        <div className="flex-1">
          <EditFormHookComponent onSubmit={onSubmit} fields={formStructure} />
        </div>
      )}
    </div>
  );
}<|MERGE_RESOLUTION|>--- conflicted
+++ resolved
@@ -70,14 +70,8 @@
   }
 
   async function onSubmit(data: any, error: any) {
-<<<<<<< HEAD
-    const mutationArgs = getMutationDetailsFromFormData(schema, data, "update", objectDetails);
-
-    if (mutationArgs.length) {
-=======
     const updateObject = getMutationDetailsFromFormData(schema, data, "update", objectDetails);
     if (Object.keys(updateObject).length) {
->>>>>>> 313f33fd
       try {
         await updateObjectWithId(objectid!, schema, updateObject);
       } catch {
