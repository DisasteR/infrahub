import { gql, NetworkStatus } from "@apollo/client";
import { PencilIcon } from "@heroicons/react/24/outline";
import { Icon } from "@iconify-icon/react";
import { formatISO } from "date-fns";
import { useAtom } from "jotai";
import { useAtomValue } from "jotai/index";
import { useContext, useState } from "react";
import { useNavigate, useParams } from "react-router-dom";
import { toast } from "react-toastify";
import { Button, BUTTON_TYPES } from "../../components/buttons/button";
import { AddComment } from "../../components/conversations/add-comment";
import { Thread } from "../../components/conversations/thread";
import { Avatar, AVATAR_SIZE } from "../../components/display/avatar";
import { Badge } from "../../components/display/badge";
import { DateDisplay } from "../../components/display/date-display";
import SlideOver from "../../components/display/slide-over";
import { Alert, ALERT_TYPES } from "../../components/utils/alert";
import { Tooltip } from "../../components/utils/tooltip";
import {
  ACCOUNT_OBJECT,
  DEFAULT_BRANCH_NAME,
  PROPOSED_CHANGES_CHANGE_THREAD_OBJECT,
  PROPOSED_CHANGES_EDITABLE_STATE,
  PROPOSED_CHANGES_OBJECT,
  PROPOSED_CHANGES_THREAD_COMMENT_OBJECT,
  PROPOSED_CHANGES_THREAD_OBJECT,
} from "../../config/constants";
import { AuthContext } from "../../decorators/withAuth";
import graphqlClient from "../../graphql/graphqlClientApollo";
import { createObject } from "../../graphql/mutations/objects/createObject";
import { deleteObject } from "../../graphql/mutations/objects/deleteObject";
import { updateObjectWithId } from "../../graphql/mutations/objects/updateObjectWithId";
import { getProposedChangesThreads } from "../../graphql/queries/proposed-changes/getProposedChangesThreads";
import useQuery from "../../hooks/useQuery";
import { branchesState, currentBranchAtom } from "../../state/atoms/branches.atom";
import { proposedChangedState } from "../../state/atoms/proposedChanges.atom";
import { datetimeAtom } from "../../state/atoms/time.atom";
import { constructPath } from "../../utils/fetch";
import { getProposedChangesStateBadgeType } from "../../utils/proposed-changes";
import { stringifyWithoutQuotes } from "../../utils/string";
import { DynamicFieldData } from "../edit-form-hook/dynamic-control-types";
import ErrorScreen from "../error-screen/error-screen";
import LoadingScreen from "../loading-screen/loading-screen";
import ObjectItemEditComponent from "../object-item-edit/object-item-edit-paginated";

type tConversations = {
  refetch?: Function;
};

export const getFormStructure = (
  branches: any[] = [],
  reviewers: any[] = [],
  data?: any
): DynamicFieldData[] => [
  {
    name: "name.value",
    kind: "Text",
    type: "text",
    label: "Name",
    value: data?.name?.value ?? "",
    options: { values: [] },
    config: {},
    isProtected: false,
  },
  {
    name: "source_branch.value",
    kind: "String",
    type: "select",
    label: "Source Branch",
    value: data?.source_branch?.value ?? "",
    options: { values: branches },
    config: {},
    isProtected: !!data?.source_branch?.value,
  },
  {
    name: "destination_branch.value",
    kind: "Text",
    type: "text",
    label: "Destination Branch",
    value: "main",
    options: { values: [] },
    config: {},
    isProtected: true,
  },
  {
    name: "reviewers.list",
    kind: "String",
    type: "multiselect",
    label: "Reviewers",
    value: data?.reviewers?.edges.map((edge: any) => edge?.node?.id).filter(Boolean) ?? "",
    options: {
      values: reviewers,
    },
    config: {},
    isProtected: false,
  },
];

export const Conversations = (props: tConversations) => {
  const { refetch: detailsRefetch } = props;
  const { proposedchange } = useParams();
  const [branches] = useAtom(branchesState);
  const [proposedChangesDetails] = useAtom(proposedChangedState);
  const branch = useAtomValue(currentBranchAtom);
  const date = useAtomValue(datetimeAtom);
  const auth = useContext(AuthContext);
  const [isLoadingApprove, setIsLoadingApprove] = useState(false);
  const [isLoadingMerge, setIsLoadingMerge] = useState(false);
  const [isLoadingClose, setIsLoadingClose] = useState(false);
  const [showEditDrawer, setShowEditDrawer] = useState(false);
  const navigate = useNavigate();

  const queryString = getProposedChangesThreads({
    id: proposedchange,
    kind: PROPOSED_CHANGES_THREAD_OBJECT,
    accountKind: ACCOUNT_OBJECT,
  });

  const query = gql`
    ${queryString}
  `;

  const { error, data, refetch, networkStatus } = useQuery(query, {
    notifyOnNetworkStatusChange: true,
  });

  const isGetProposedChangesThreadsLoadingForthFistTime = networkStatus === NetworkStatus.loading;
  const isGetProposedChangesThreadsReloading = networkStatus === NetworkStatus.refetch;

  if (isGetProposedChangesThreadsLoadingForthFistTime) {
    return <LoadingScreen />;
  }

  if (error) {
    return <ErrorScreen message="Something went wrong when fetching the conversations." />;
  }

  const threads = data
    ? data[PROPOSED_CHANGES_THREAD_OBJECT]?.edges?.map((edge: any) => edge.node)
    : [];
  const reviewers = proposedChangesDetails?.reviewers?.edges.map((edge: any) => edge.node) ?? [];
  const approvers = proposedChangesDetails?.approved_by?.edges.map((edge: any) => edge.node) ?? [];
  const approverId = auth?.data?.sub;
  const canApprove = !approvers?.map((a: any) => a.id).includes(approverId);
  const path = constructPath("/proposed-changes");
  const state = proposedChangesDetails?.state?.value;

  const handleSubmit = async ({ comment }: { comment: string }) => {
    let threadId;

    try {
      if (!approverId) return;

      const newDate = formatISO(new Date());

      const newThread = {
        change: {
          id: proposedchange,
        },
        label: {
          value: "Conversation",
        },
        created_at: {
          value: newDate,
        },
        resolved: {
          value: false,
        },
      };

      const threadMutationString = createObject({
        kind: PROPOSED_CHANGES_CHANGE_THREAD_OBJECT,
        data: stringifyWithoutQuotes(newThread),
      });

      const threadMutation = gql`
        ${threadMutationString}
      `;

      const result = await graphqlClient.mutate({
        mutation: threadMutation,
        context: {
          branch: branch?.name,
          date,
        },
      });

      threadId = result?.data[`${PROPOSED_CHANGES_CHANGE_THREAD_OBJECT}Create`]?.object?.id;

      const newComment = {
        text: {
          value: comment,
        },
        created_by: {
          id: approverId,
        },
        created_at: {
          value: newDate,
        },
        thread: {
          id: threadId,
        },
      };

      const mutationString = createObject({
        kind: PROPOSED_CHANGES_THREAD_COMMENT_OBJECT,
        data: stringifyWithoutQuotes(newComment),
      });

      const mutation = gql`
        ${mutationString}
      `;

      await graphqlClient.mutate({
        mutation,
        context: {
          branch: branch?.name,
          date,
        },
      });

      toast(<Alert type={ALERT_TYPES.SUCCESS} message={"Comment added"} />);

      await refetch();
    } catch (error: any) {
      if (threadId) {
        const mutationString = deleteObject({
          name: PROPOSED_CHANGES_CHANGE_THREAD_OBJECT,
          data: stringifyWithoutQuotes({
            id: threadId,
          }),
        });

        const mutation = gql`
          ${mutationString}
        `;

        await graphqlClient.mutate({
          mutation,
          context: { branch: branch?.name, date },
        });
      }

      console.error("An error occured while creating the comment: ", error);
    }
  };

  const handleApprove = async () => {
    if (!approverId) {
      return;
    }

    setIsLoadingApprove(true);

    const oldApproversId = approvers.map((a: any) => a.id);
    const newApproverId = approverId;
    const newApproversId = Array.from(new Set([...oldApproversId, newApproverId]));
    const newApprovers = newApproversId.map((id: string) => ({ id }));

    const data = {
      approved_by: newApprovers,
    };

    try {
      const mutationString = updateObjectWithId({
        kind: PROPOSED_CHANGES_OBJECT,
        data: stringifyWithoutQuotes({
          id: proposedchange,
          ...data,
        }),
      });

      const mutation = gql`
        ${mutationString}
      `;

      await graphqlClient.mutate({
        mutation,
        context: { branch: branch?.name, date },
      });

      toast(<Alert type={ALERT_TYPES.SUCCESS} message="Proposed change approved" />);

      if (detailsRefetch) {
        await detailsRefetch();
      }

      setIsLoadingApprove(false);

      return;
    } catch (e) {
      console.error("Something went wrong while updating the object:", e);

      return;
    }
  };

  const handleMerge = async () => {
    if (!proposedChangesDetails?.source_branch?.value) return;

    try {
      setIsLoadingMerge(true);

      const stateData = {
        state: {
          value: "merged",
        },
      };

      const stateMutationString = updateObjectWithId({
        kind: PROPOSED_CHANGES_OBJECT,
        data: stringifyWithoutQuotes({
          id: proposedchange,
          ...stateData,
        }),
      });

      const stateMutation = gql`
        ${stateMutationString}
      `;

      await graphqlClient.mutate({
        mutation: stateMutation,
        context: { branch: branch?.name, date },
      });

      if (detailsRefetch) {
        detailsRefetch();
      }

      toast(<Alert type={ALERT_TYPES.SUCCESS} message={"Proposed changes merged successfully!"} />);
    } catch (error: any) {
      console.log("error: ", error);

      toast(
        <Alert
          type={ALERT_TYPES.SUCCESS}
          message={"An error occured while merging the proposed changes"}
        />
      );
    }

    setIsLoadingMerge(false);
  };

  const handleClose = async () => {
    setIsLoadingClose(true);

    const newState = state === "closed" ? "open" : "closed";

    const data = {
      state: {
        value: newState,
      },
    };

    try {
      const mutationString = updateObjectWithId({
        kind: PROPOSED_CHANGES_OBJECT,
        data: stringifyWithoutQuotes({
          id: proposedchange,
          ...data,
        }),
      });

      const mutation = gql`
        ${mutationString}
      `;

      await graphqlClient.mutate({
        mutation,
        context: { branch: branch?.name, date },
      });

      toast(
        <Alert
          type={ALERT_TYPES.SUCCESS}
          message={`Proposed change ${state === "closed" ? "opened" : "closed"}`}
        />
      );

      if (detailsRefetch) {
        detailsRefetch();
      }

      setIsLoadingClose(false);

      return;
    } catch (e) {
      console.error("Something went wrong while updating the object:", e);

      setIsLoadingClose(false);

      return;
    }
  };

  const branchesOptions: any[] = branches
    .filter((branch) => branch.name !== "main")
    .map((branch) => ({ id: branch.name, name: branch.name }));

  const reviewersOptions: any[] = data
    ? data[ACCOUNT_OBJECT]?.edges.map((edge: any) => ({
        id: edge?.node.id,
        name: edge?.node?.display_label,
      }))
    : [];

  const formStructure = getFormStructure(branchesOptions, reviewersOptions, proposedChangesDetails);

  return (
    <div className="flex">
      <div className="flex-1 p-4 min-w-[500px]">
        <div>
          {threads.map((item: any, index: number) => (
            <Thread key={index} thread={item} refetch={refetch} displayContext />
          ))}
        </div>

        <div className="bg-custom-white p-4 m-4 rounded-lg relative">
          <AddComment
            onSubmit={handleSubmit}
            isLoading={isGetProposedChangesThreadsReloading}
            disabled={isGetProposedChangesThreadsReloading || !auth?.permissions?.write}
          />
        </div>
      </div>

      <div className="flex-3">
        <div className="bg-custom-white flex flex-col justify-start rounded-bl-lg">
          <div className="py-4 px-4">
            <div className="flex items-center">
              <div className="flex flex-1">
                <div
                  onClick={() => navigate(path)}
                  className="text-base font-semibold leading-6 text-gray-900 cursor-pointer hover:underline">
                  Proposed changes
                </div>
              </div>

              <div className="">
                <Button
                  disabled={
<<<<<<< HEAD
                    !auth?.permissions?.write || proposedChangesDetails.state.value !== "open"
=======
                    !auth?.permissions?.write ||
                    !PROPOSED_CHANGES_EDITABLE_STATE.includes(proposedChangesDetails.state.value)
>>>>>>> d5cd236c
                  }
                  onClick={() => setShowEditDrawer(true)}
                  className="mr-4">
                  Edit
                  <PencilIcon className="-mr-0.5 h-4 w-4" aria-hidden="true" />
                </Button>
              </div>
            </div>
          </div>

          <div className="border-t border-gray-200">
            <dl className="divide-y divide-gray-200">
              <div className="p-2 grid grid-cols-3 gap-4 text-xs items-center">
                <dt className="text-sm font-medium text-gray-500">ID</dt>
                <dd className="flex text-gray-900">{proposedchange}</dd>
              </div>

              <div className="p-2 grid grid-cols-3 gap-4 text-xs items-center">
                <dt className="text-sm font-medium text-gray-500">Name</dt>
                <dd className="flex text-gray-900">{proposedChangesDetails?.name.value}</dd>
              </div>

              <div className="p-2 grid grid-cols-3 gap-4 text-xs items-center">
                <dt className="text-sm font-medium text-gray-500">State</dt>
                <dd className="flex text-gray-900">
                  <Badge type={getProposedChangesStateBadgeType(state)}>{state}</Badge>
                </dd>
              </div>

              <div className="p-2 grid grid-cols-3 gap-4 text-xs items-center">
                <dt className="text-sm font-medium text-gray-500">Source branch</dt>
                <dd className="flex text-gray-900">
                  <Badge>{proposedChangesDetails?.source_branch.value}</Badge>
                </dd>
              </div>

              <div className="p-2 grid grid-cols-3 gap-4 text-xs items-center">
                <dt className="text-sm font-medium text-gray-500">Destination branch</dt>
                <dd className="flex text-gray-900">
                  <Badge>{proposedChangesDetails?.destination_branch.value}</Badge>
                </dd>
              </div>

              <div className="p-2 grid grid-cols-3 gap-4 text-xs items-center">
                <dt className="text-sm font-medium text-gray-500">Created by</dt>
                <dd className="flex text-gray-900">
                  <Tooltip message={proposedChangesDetails?.created_by?.node?.display_label}>
                    <Avatar
                      size={AVATAR_SIZE.SMALL}
                      name={proposedChangesDetails?.created_by?.node?.display_label}
                      className="mr-2 bg-custom-blue-green"
                    />
                  </Tooltip>
                </dd>
              </div>

              <div className="p-2 grid grid-cols-3 gap-4 text-xs items-center">
                <dt className="text-sm font-medium text-gray-500">Reviewers</dt>
                <dd className="flex text-gray-900">
                  {reviewers.map((reviewer: any, index: number) => (
                    <Tooltip key={index} message={reviewer.display_label}>
                      <Avatar
                        size={AVATAR_SIZE.SMALL}
                        name={reviewer.display_label}
                        className="mr-2"
                      />
                    </Tooltip>
                  ))}
                </dd>
              </div>

              <div className="p-2 grid grid-cols-3 gap-4 text-xs items-center">
                <dt className="text-sm font-medium text-gray-500">Approved by</dt>
                <dd className="flex text-gray-900">
                  {approvers.map((approver: any, index: number) => (
                    <Tooltip key={index} message={approver.display_label}>
                      <Avatar
                        size={AVATAR_SIZE.SMALL}
                        name={approver.display_label}
                        className="mr-2"
                      />
                    </Tooltip>
                  ))}
                </dd>
              </div>

              <div className="p-2 grid grid-cols-3 gap-4 text-xs items-center">
                <dt className="text-sm font-medium text-gray-500">Updated</dt>
                <dd className="flex text-gray-900">
                  <DateDisplay date={proposedChangesDetails?._updated_at} />
                </dd>
              </div>

              <div className="p-2 grid grid-cols-3 gap-4 text-xs items-center">
                <dt className="text-sm font-medium text-gray-500">Actions</dt>
                <dd className="flex text-gray-900">
                  <Button
                    onClick={handleApprove}
                    isLoading={isLoadingApprove}
                    disabled={!auth?.permissions?.write || !approverId || !canApprove}
                    className="mr-2">
                    Approve
                  </Button>

                  <Button
                    onClick={handleMerge}
                    buttonType={BUTTON_TYPES.VALIDATE}
                    isLoading={isLoadingMerge}
                    disabled={!auth?.permissions?.write || state === "closed" || state === "merged"}
                    className="mr-2">
                    Merge
                  </Button>

                  <Button
                    onClick={handleClose}
                    buttonType={BUTTON_TYPES.CANCEL}
                    isLoading={isLoadingClose}
                    disabled={!auth?.permissions?.write || state === "merged"}>
                    {state === "closed" ? "Re-open" : "Close"}
                  </Button>
                </dd>
              </div>
            </dl>
          </div>
        </div>
      </div>

      <SlideOver
        title={
          <div className="space-y-2">
            <div className="flex items-center w-full">
              <span className="text-lg font-semibold mr-3">
                {proposedChangesDetails?.display_label}
              </span>
              <div className="flex-1"></div>
              <div className="flex items-center">
                <Icon icon={"mdi:layers-triple"} />
                <div className="ml-1.5 pb-1">{branch?.name ?? DEFAULT_BRANCH_NAME}</div>
              </div>
            </div>
            <span className="inline-flex items-center rounded-md bg-yellow-50 px-2 py-1 text-xs font-medium text-yellow-800 ring-1 ring-inset ring-yellow-600/20 mr-2">
              <svg
                className="h-1.5 w-1.5 mr-1 fill-yellow-500"
                viewBox="0 0 6 6"
                aria-hidden="true">
                <circle cx={3} cy={3} r={3} />
              </svg>
              {PROPOSED_CHANGES_THREAD_OBJECT}
            </span>
            <div className="inline-flex items-center rounded-md bg-blue-50 px-2 py-1 text-xs font-medium text-custom-blue-500 ring-1 ring-inset ring-custom-blue-500/10">
              <svg
                className="h-1.5 w-1.5 mr-1 fill-custom-blue-500"
                viewBox="0 0 6 6"
                aria-hidden="true">
                <circle cx={3} cy={3} r={3} />
              </svg>
              ID: {proposedChangesDetails?.id}
            </div>
          </div>
        }
        open={showEditDrawer}
        setOpen={setShowEditDrawer}>
        <ObjectItemEditComponent
          closeDrawer={() => setShowEditDrawer(false)}
          onUpdateComplete={() => {
            if (detailsRefetch) detailsRefetch();
            refetch();
          }}
          objectid={proposedchange!}
          objectname={PROPOSED_CHANGES_OBJECT!}
          formStructure={formStructure}
        />
      </SlideOver>
    </div>
  );
};<|MERGE_RESOLUTION|>--- conflicted
+++ resolved
@@ -441,12 +441,8 @@
               <div className="">
                 <Button
                   disabled={
-<<<<<<< HEAD
-                    !auth?.permissions?.write || proposedChangesDetails.state.value !== "open"
-=======
                     !auth?.permissions?.write ||
                     !PROPOSED_CHANGES_EDITABLE_STATE.includes(proposedChangesDetails.state.value)
->>>>>>> d5cd236c
                   }
                   onClick={() => setShowEditDrawer(true)}
                   className="mr-4">
