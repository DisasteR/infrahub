--- conflicted
+++ resolved
@@ -129,16 +129,7 @@
 
 
   const sourceOwnerFormFields: DynamicFieldData[] = sourceOwnerFields.map(f => {
-<<<<<<< HEAD
-    const schemaOptions: HasNameAndID[] = [
-=======
-    const metaFieldName = attributeOrRelationshipName + "." + f;
     const schemaOptions: SelectOption[] = [
-    //   {
-    //   name: "",
-    //   id: "",
-    // },
->>>>>>> 868d72eb
       ...schemaList.filter(schema => {
         if((schema.inherit_from || []).indexOf(relatedObjects[f]) > -1) {
           return true;
