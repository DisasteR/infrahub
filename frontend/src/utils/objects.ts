--- conflicted
+++ resolved
@@ -16,7 +16,6 @@
   return `/objects/${kind}/${id}`;
 };
 
-<<<<<<< HEAD
 const regex = /^Related/; // starts with Related
 
 export const getObjectDetailsUrl = (relationshipsData: {__typename: string}, schemaKindName: iSchemaKindNameMap, relatedNodeId: string) :string => {
@@ -24,10 +23,11 @@
   const peerName = schemaKindName[peerKind];
   const url = `/objects/${peerName}/${relatedNodeId}`;
   return url;
-=======
+};
+
 export const resolve = (path: string, object: any, separator: string = ".") => {
   const properties: Array<any> = Array.isArray(path) ? path : path.split(separator);
 
   return properties.reduce((prev: any, curr: any) => prev?.[curr], object);
->>>>>>> eb9f4893
+
 };