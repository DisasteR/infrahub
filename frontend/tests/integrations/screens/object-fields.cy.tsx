--- conflicted
+++ resolved
@@ -46,7 +46,6 @@
   taskMocksQuery as taskMocksQuery5,
   taskMocksSchema as taskMocksSchema5,
 } from "../../mocks/data/task_5";
-<<<<<<< HEAD
 
 import { ipamIpAddressMocksSchema } from "../../mocks/data/ip-address";
 import { ipPrefixMocksSchema } from "../../mocks/data/ip-prefix";
@@ -55,13 +54,11 @@
   taskMocksQuery as taskMocksQuery6,
   taskMocksSchema as taskMocksSchema6,
 } from "../../mocks/data/task_6";
-=======
 import {
   taskMocksData as taskMocksData7,
   taskMocksQuery as taskMocksQuery7,
   taskMocksSchema as taskMocksSchema7,
 } from "../../mocks/data/task_7";
->>>>>>> 13c1265e
 import { TestProvider } from "../../mocks/jotai/atom";
 
 // URL for the current view
@@ -141,20 +138,23 @@
   {
     request: {
       query: gql`
-<<<<<<< HEAD
         ${taskMocksQuery6}
-=======
-        ${taskMocksQuery7}
->>>>>>> 13c1265e
       `,
       variables: { offset: 0, limit: 10 },
     },
     result: {
-<<<<<<< HEAD
       data: taskMocksData6,
-=======
+    },
+  },
+  {
+    request: {
+      query: gql`
+        ${taskMocksQuery7}
+      `,
+      variables: { offset: 0, limit: 10 },
+    },
+    result: {
       data: taskMocksData7,
->>>>>>> 13c1265e
     },
   },
 ];
@@ -632,20 +632,15 @@
     cy.get("[data-cy='field-error-message']").should("have.text", "Required");
   });
 
-<<<<<<< HEAD
   it("should open the add panel, and display the pool button for multiselect", function () {
-=======
-  it("should open the add panel, and display the description", function () {
->>>>>>> 13c1265e
-    cy.viewport(1920, 1080);
-
-    cy.intercept("POST", "/graphql/main ", this.mutation).as("mutate");
-
-    // Provide the initial value for jotai
-    const ObjectItemsProvider = () => {
-      return (
-        <TestProvider
-<<<<<<< HEAD
+    cy.viewport(1920, 1080);
+
+    cy.intercept("POST", "/graphql/main ", this.mutation).as("mutate");
+
+    // Provide the initial value for jotai
+    const ObjectItemsProvider = () => {
+      return (
+        <TestProvider
           initialValues={[
             [
               schemaState,
@@ -657,38 +652,64 @@
               ],
             ],
           ]}>
-=======
-          initialValues={[[schemaState, [...accountDetailsMocksSchema, ...taskMocksSchema7]]]}>
->>>>>>> 13c1265e
-          <AuthenticatedObjectItems />
-        </TestProvider>
-      );
-    };
-
-    // Mount the view with the default route and the mocked data
-    cy.mount(
-      <MockedProvider mocks={mocks} addTypename={false}>
-        <Routes>
-          <Route element={<ObjectItemsProvider />} path={mockedPath} />
-        </Routes>
-      </MockedProvider>,
-      {
-        // Add iniital route for the app router, to display the current items view
-        routerProps: {
-          initialEntries: [mockedUrl],
-        },
-      }
-    );
-
-    // Open edit panel
-    cy.get("[data-cy='create']").click();
-
-<<<<<<< HEAD
+          <AuthenticatedObjectItems />
+        </TestProvider>
+      );
+    };
+
+    // Mount the view with the default route and the mocked data
+    cy.mount(
+      <MockedProvider mocks={mocks} addTypename={false}>
+        <Routes>
+          <Route element={<ObjectItemsProvider />} path={mockedPath} />
+        </Routes>
+      </MockedProvider>,
+      {
+        // Add iniital route for the app router, to display the current items view
+        routerProps: {
+          initialEntries: [mockedUrl],
+        },
+      }
+    );
+
+    // Open edit panel
+    cy.get("[data-cy='create']").click();
+
     // eslint-disable-next-line quotes
     cy.get('[data-testid="select-open-pool-option-button"]').should("be.visible");
-=======
+  });
+
+  it("should open the add panel, and display the description", function () {
+    cy.viewport(1920, 1080);
+
+    cy.intercept("POST", "/graphql/main ", this.mutation).as("mutate");
+    // Provide the initial value for jotai
+    const ObjectItemsProvider = () => {
+      return (
+        <TestProvider
+          initialValues={[[schemaState, [...accountDetailsMocksSchema, ...taskMocksSchema7]]]}>
+          <AuthenticatedObjectItems />
+        </TestProvider>
+      );
+    };
+    // Mount the view with the default route and the mocked data
+    cy.mount(
+      <MockedProvider mocks={mocks} addTypename={false}>
+        <Routes>
+          <Route element={<ObjectItemsProvider />} path={mockedPath} />
+        </Routes>
+      </MockedProvider>,
+      {
+        // Add iniital route for the app router, to display the current items view
+        routerProps: {
+          initialEntries: [mockedUrl],
+        },
+      }
+    );
+    // Open edit panel
+    cy.get("[data-cy='create']").click();
+
     // Check description question mark
     cy.get("[data-cy='question-mark']").should("be.visible");
->>>>>>> 13c1265e
   });
 });